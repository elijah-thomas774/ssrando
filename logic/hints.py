--- conflicted
+++ resolved
@@ -8,15 +8,7 @@
 
 ALWAYS_REQUIRED_LOCATIONS = [
     'Thunderhead - Levias',
-<<<<<<< HEAD
-    'Skyloft Silent Realm - Stone of Trials',
-    'Faron Silent Realm - Water Scale',
-    'Lanayru Silent Realm - Clawshots',
-    'Eldin Silent Realm - Fireshield Earrings',
     "Sky - Kina's Crystals",
-=======
-    'Sky - Kina\'s Crystals',
->>>>>>> 99221024
     "Skyloft - Peater/Peatrice's Crystals",
     'Batreaux - 80 Crystals',
 ]
@@ -74,15 +66,10 @@
 
     def to_gossip_stone_text(self) -> str:
         zone, specific_loc = Logic.split_location_name_by_zone(self.location_name)
-<<<<<<< HEAD
-        return f"{zone}\n{specific_loc}\nhas {self.item}"
-
-=======
         return textbox_utils.break_lines(
             f"<r<{zone} - {specific_loc}>> has <y<{self.item}>>"
         )
-    
->>>>>>> 99221024
+
     def to_spoiler_log_text(self) -> str:
         return f"{self.location_name} has {self.item}"
 
