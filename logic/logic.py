--- conflicted
+++ resolved
@@ -209,8 +209,8 @@
         'Earth Temple - Amber Tablet',
         'Lanayru Mining Facility - Harp',
         'Ancient Cistern - Goddess Longsword',
-        'Sandship - Nayru\'s Flame',
-        'Fire Sanctuary - Din\'s Flame'
+        "Sandship - Nayru's Flame",
+        "Fire Sanctuary - Din's Flame"
       ]
 
     if self.rando.options['logic-mode'] == 'No Logic':
@@ -502,13 +502,10 @@
       if not self.is_dungeon_location(location_name, dungeon_name_to_match=dungeon_name):
         return False
 
-<<<<<<< HEAD
-=======
     if item_name.endswith('Map'):
       if location_name in self.map_banned_locations:
         return False
-    
->>>>>>> f03ee0c8
+
     return True
 
   def filter_items_by_any_valid_location(self, items, locations):
