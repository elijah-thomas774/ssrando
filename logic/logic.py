# taken from https://github.com/LagoLunatic/wwrando/blob/master/logic/logic.py

import yaml
import re
from collections import OrderedDict, defaultdict
import copy
from pathlib import Path
from typing import DefaultDict

import os

from .item_types import PROGRESS_ITEMS, NONPROGRESS_ITEMS, CONSUMABLE_ITEMS, DUPLICATABLE_CONSUMABLE_ITEMS, DUNGEON_PROGRESS_ITEMS, DUNGEON_NONPROGRESS_ITEMS
<<<<<<< HEAD
from .constants import DUNGEON_NAME_TO_SHORT_DUNGEON_NAME, DUNGEON_NAMES, POTENTIALLY_REQUIRED_DUNGEONS, ALL_TYPES
from .logic_expression import LogicExpression, parse_logic_expression, Inventory
=======
from .constants import DUNGEON_NAME_TO_SHORT_DUNGEON_NAME, DUNGEON_NAMES, SHOP_CHECKS, POTENTIALLY_REQUIRED_DUNGEONS, ALL_TYPES
from .logic_expression import LogicExpression, parse_logic_expression
>>>>>>> 55cc70d5

# TODO, path for logic files will probably be params
ROOT_DIR = Path(__file__).parent.parent

ITEM_WITH_COUNT_REGEX = re.compile(r"^(.+) x(\d+)$")

# the event after dungeons break with a map that triggers the fi text
# until that's removed, make sure the map can't appear there
MAP_BANNED_LOCATIONS = [
  'Skyview - Ruby Tablet',
  'Earth Temple - Amber Tablet',
  'Lanayru Mining Facility - Harp',
  'Ancient Cistern - Goddess Longsword',
  "Sandship - Nayru's Flame",
  "Fire Sanctuary - Din's Flame"
]

class Logic:
  # PROGRESS_ITEM_GROUPS = OrderedDict([
  #   ("Triforce Shards",  [
  #     "Triforce Shard 1",
  #     "Triforce Shard 2",
  #     "Triforce Shard 3",
  #     "Triforce Shard 4",
  #     "Triforce Shard 5",
  #     "Triforce Shard 6",
  #     "Triforce Shard 7",
  #     "Triforce Shard 8",
  #   ]),
  #   ("Goddess Pearls",  [
  #     "Nayru's Pearl",
  #     "Din's Pearl",
  #     "Farore's Pearl",
  #   ]),
  #   ("Tingle Statues",  [
  #     "Dragon Tingle Statue",
  #     "Forbidden Tingle Statue",
  #     "Goddess Tingle Statue",
  #     "Earth Tingle Statue",
  #     "Wind Tingle Statue",
  #   ]),
  # ])
  
  def __init__(self, rando):
    self.rando = rando
    
    # Initialize location related attributes.
    self.item_locations = Logic.load_and_parse_item_locations()
    self.load_and_parse_macros()

    self.race_mode_banned_locations = []
    if self.rando.options['empty-unrequired-dungeons']:
      for location_name in self.item_locations:
        zone, _ = Logic.split_location_name_by_zone(location_name)
        if zone in self.rando.non_required_dungeons:
          self.race_mode_banned_locations.append(location_name)
      
      # checks outside dungeons that require dungeons:
      if 'Lanayru Mining Facility' in self.rando.non_required_dungeons:
        self.racemode_ban_location('Skyloft - Fledge\'s Crystals')
      if 'Skyview' in self.rando.non_required_dungeons:
        # TODO: check again with entrance rando
        self.racemode_ban_location('Sky - Lumpy Pumpkin Roof Goddess Chest')
        self.racemode_ban_location('Sealed Grounds - Gorko Goddess Wall Reward')
    
    batreaux_location_re = re.compile(r'.*Batreaux ([0-9]+) .*')

    for location_name in self.item_locations:
      # ban batreaux locations in necessary
      bat_loc_match = batreaux_location_re.match(location_name)
      if bat_loc_match:
        if self.rando.options['max-batreaux-reward'] < int(bat_loc_match.group(1)):
          self.racemode_ban_location(location_name)
          # print(f'banned {location_name}')

    if self.rando.options['skip-skykeep']:
      self.racemode_ban_location('Skykeep - Map Chest')
      self.racemode_ban_location('Skykeep - Small Key Chest')
    
    self.locations_by_zone_name = OrderedDict()
    for location_name in self.item_locations:
      zone_name, specific_location_name = self.split_location_name_by_zone(location_name)
      if zone_name not in self.locations_by_zone_name:
        self.locations_by_zone_name[zone_name] = []
      self.locations_by_zone_name[zone_name].append(location_name)
    
    self.remaining_item_locations = list(self.item_locations.keys())
    self.prerandomization_item_locations = OrderedDict()
    
    self.done_item_locations = OrderedDict()
    for location_name in self.item_locations:
      self.done_item_locations[location_name] = None
    
    
    # Sync the logic macros with the randomizer.
    self.update_entrance_connection_macros()
    self.update_beat_game_macro()
    
    
    # Initialize item related attributes.
    self.all_progress_items = PROGRESS_ITEMS.copy()
    self.all_nonprogress_items = NONPROGRESS_ITEMS.copy()
    self.all_fixed_consumable_items = CONSUMABLE_ITEMS.copy()
    self.duplicatable_consumable_items = DUPLICATABLE_CONSUMABLE_ITEMS.copy()
  
    
    self.all_progress_items += DUNGEON_PROGRESS_ITEMS
    self.all_nonprogress_items += DUNGEON_NONPROGRESS_ITEMS
    
    all_item_names = []
    all_item_names += self.all_progress_items
    all_item_names += self.all_nonprogress_items
    all_item_names += self.all_fixed_consumable_items
    all_item_names += self.duplicatable_consumable_items
    self.all_item_names = all_item_names
    
    self.unplaced_progress_items = self.all_progress_items.copy()
    self.unplaced_nonprogress_items = self.all_nonprogress_items.copy()
    self.unplaced_fixed_consumable_items = self.all_fixed_consumable_items.copy()
    
    self.current_inventory = Inventory()
    
    for item_name in self.rando.starting_items:
      self.add_owned_item(item_name)
    
    # collect all items that aren't supposed to be randomized
    for location_name, item in self.item_locations.items():
      item_name = item['original item']
      if item_name == 'Gratitude Crystal':
        self.set_prerandomization_item_location(location_name, item_name)
    if self.rando.options['shop-mode'] != 'Randomized':
      for shop_check in SHOP_CHECKS:
        if self.rando.options['shop-mode'] == 'Vanilla':
          orig_item = self.item_locations[shop_check]['original item']
          self.set_prerandomization_item_location(shop_check, orig_item)
        else:
          self.racemode_ban_location(shop_check)

    self.make_useless_progress_items_nonprogress()

    if self.rando.options['shop-mode'] == 'Vanilla':
      # if shops are vanilla, make wallets and the extra pouch upgrades non progress
      for wallet_item in (["Progressive Wallet"]*4 + ["Extra Wallet"]*3 + ["Progressive Pouch"]*3):
        self.unplaced_progress_items.remove(wallet_item)
        self.unplaced_nonprogress_items.append(wallet_item)
        self.all_progress_items.remove(wallet_item)
        self.all_nonprogress_items.append(wallet_item)

  
  # main randomization method
  def randomize_items(self):
    self.randomize_dungeon_items()
    self.randomize_progression_items()
    self.randomize_nonprogress_items()
    self.randomize_consumable_items()

  def racemode_ban_location(self, location_name):
    if not location_name in self.item_locations:
      raise Exception(f'location {location_name} does not exist!')
    self.race_mode_banned_locations.append(location_name)

  def set_location_to_item(self, location_name, item_name):
    #print("Setting %s to %s" % (location_name, item_name))
    
    if self.done_item_locations[location_name]:
      raise Exception("Location was used twice: " + location_name)
    
    self.done_item_locations[location_name] = item_name
    self.remaining_item_locations.remove(location_name)
    
    self.add_owned_item(item_name)
  
  def set_prerandomization_item_location(self, location_name, item_name):
    # Temporarily keep track of where certain items are placed before the main progression item randomization loop starts.
    
    #print("Setting prerand %s to %s" % (location_name, item_name))
    
    assert location_name in self.item_locations
    self.prerandomization_item_locations[location_name] = item_name
  
  def get_num_progression_items(self):
    return len(self.unplaced_progress_items)
  
  def get_num_progression_locations(self):
    return Logic.get_num_progression_locations_static(self.item_locations, self.rando.banned_types)
  
  @staticmethod
  def get_num_progression_locations_static(item_locations, banned_types):
    progress_locations = Logic.filter_locations_for_progression_static(
      item_locations.keys(),
      item_locations,
      banned_types,
    )
    
    return len(progress_locations)
  
  def get_progress_and_non_progress_locations(self):
    all_locations = self.item_locations.keys()
    progress_locations = self.filter_locations_for_progression(all_locations)
    nonprogress_locations = []
    for location_name in all_locations:
      if location_name in progress_locations:
        continue
      
      nonprogress_locations.append(location_name)
    
    return (progress_locations, nonprogress_locations)
  
  def add_owned_item(self, item_name):
    cleaned_item_name = item_name
    if cleaned_item_name not in self.all_item_names:
      raise Exception("Unknown item name: " + item_name)
    
    else:
      self.current_inventory.collect_item(cleaned_item_name)
    
    if item_name in self.unplaced_progress_items:
      self.unplaced_progress_items.remove(item_name)
    elif item_name in self.unplaced_nonprogress_items:
      self.unplaced_nonprogress_items.remove(item_name)
    elif item_name in self.unplaced_fixed_consumable_items:
      self.unplaced_fixed_consumable_items.remove(item_name)
  
  def remove_owned_item(self, item_name):
    cleaned_item_name = item_name
    if cleaned_item_name not in self.all_item_names:
      raise Exception("Unknown item name: " + item_name)
    
    else:
      self.current_inventory.remove_item(cleaned_item_name)
    
    if item_name in self.all_progress_items:
      self.unplaced_progress_items.append(item_name)
    elif item_name in self.all_nonprogress_items:
      self.unplaced_nonprogress_items.append(item_name)
    else:
      # Removing consumable items doesn't work because we don't know if the item is from the fixed list or the duplicatable list
      raise Exception("Cannot remove item from simulated inventory: %s" % item_name)
  
  def get_accessible_remaining_locations(self, for_progression=False):
    accessible_location_names = []
    
    locations_to_check = self.remaining_item_locations
    if for_progression:
      locations_to_check = self.filter_locations_for_progression(locations_to_check)
    
    for location_name in locations_to_check:
      requirement_expression = self.item_locations[location_name]["Need"]
      if self.check_logical_expression_req(requirement_expression):
        accessible_location_names.append(location_name)
    return accessible_location_names
  
  def filter_accessible_locations(self, locations, inventory):
    """
    returns a generator iterating through all given locations, that can be reached
    """
    for loc in locations:
      if self.item_locations[loc]["Need"].is_true(self.rando.options, inventory, self.macros):
        yield loc
  
  def get_first_useful_item(self, items_to_check, accessible_undone_locations):
    # Searches through a given list of items and returns the first one that opens up at least 1 new location.
    # The randomizer shuffles the list before passing it to this function, so in effect it picks a random useful item.

    inaccessible_undone_item_locations = []
    locations_to_check = self.remaining_item_locations
    locations_to_check = self.filter_locations_for_progression(locations_to_check)
    for location_name in locations_to_check:
      if location_name not in accessible_undone_locations:
        inaccessible_undone_item_locations.append(location_name)
    
    # Cache whether each item is useful in order to avoid an absurd number of duplicate recursive calls when checking if a predetermined dungeon item location has a useful item or not.
    self.cached_items_are_useful = {}
    
    for item_name in items_to_check:
      if self.check_item_is_useful(item_name, inaccessible_undone_item_locations):
        self.cached_items_are_useful = None
        return item_name
    
    self.cached_items_are_useful = None
    
    return None
  
  def get_items_by_usefulness_fraction(self, item_names_to_check, accessible_undone_locations):
    # Takes a list of items and locations, and determines for each item what the lowest number of items including it the player needs before a new location is opened up, and returns that in a dict.
    # For example, say there are 3 items A B and C, and 2 locations X and Y.
    # Location X requires items A and B while location Y requires items A B and C.
    # This function would return {A: 2, B: 2, C: 3} because A requires 1 other item (B) to help access anything, B also requires one other item (A) to help access anything, but C requires 2 other items (both A and B) before it becomes useful.
    # In other words, items A and B have 1/2 usefulness, while item C has 1/3 usefulness.
    # In addition to the usefulness, we also return the number of locations that this item can potentially unlock (not necessarely immediately)
    # We will multiply that number to the usefulness fraction. This is to make sure the game choses to place items that unlock a lot of locations even if we're far from unlocking those yet
    # Doing this fixes some randomization failures (for exemple we often want the rando to place key pieces rather than song of the hero parts even if we're far from having all key pieces)
    
    inaccessible_undone_item_locations = []
    locations_to_check = self.remaining_item_locations
    locations_to_check = self.filter_locations_for_progression(locations_to_check)
    for location_name in locations_to_check:
      if location_name not in accessible_undone_locations:
        if location_name in self.race_mode_banned_locations:
          # Don't consider locations inside unchosen dungeons in race mode when calculating usefulness.
          continue
        if location_name in self.prerandomization_item_locations:
          # We just ignore items with predetermined items when calculating usefulness fractions.
          # TODO: In the future, we might want to consider recursively checking if the item here is useful, and if so include this location.
          continue
        inaccessible_undone_item_locations.append(location_name)
    
    # Generate a list of what items are needed for each inaccessible location (+beating the game).
    # Note: Performance could be improved somewhat by only calculating which items are needed for each location at the start of item randomization, instead of once per call to this function. But this seems unnecessary.
    item_names_for_all_locations = []
    for location_name in inaccessible_undone_item_locations:
      requirement_expression = self.item_locations[location_name]["Need"]
      item_names_for_loc = self.get_item_names_from_logical_expression_req(requirement_expression)
      item_names_for_all_locations.append(item_names_for_loc)
    item_names_to_beat_game = self.get_item_names_by_req_name("Can Reach and Defeat Demise")
    item_names_for_all_locations.append(item_names_to_beat_game)
    
    # Now calculate the best case scenario usefulness fraction for all items given.
    item_by_usefulness_fraction = OrderedDict()
    location_count_unlocked_by_items = OrderedDict()
    for item_name in item_names_to_check:
      item_by_usefulness_fraction[item_name] = 9999
      location_count_unlocked_by_items[item_name] = 0
    
    for item_names_for_loc in item_names_for_all_locations:
      item_names_for_loc_without_owned = item_names_for_loc.copy()
      for item_name in self.current_inventory.all_owned_unique_items():
        if item_name in item_names_for_loc_without_owned:
          item_names_for_loc_without_owned.remove(item_name)
      
      for item_name in item_names_for_loc_without_owned:
        if item_name not in item_by_usefulness_fraction:
          continue
        usefulness_fraction_for_item = len(item_names_for_loc_without_owned)
        location_count_unlocked_by_items[item_name] += 1
        if usefulness_fraction_for_item < item_by_usefulness_fraction[item_name]:
          item_by_usefulness_fraction[item_name] = usefulness_fraction_for_item
    return item_by_usefulness_fraction, location_count_unlocked_by_items
  
  def get_all_useless_items(self, items_to_check, accessible_undone_locations):
    # Searches through a given list of items and returns which of them do not open up even 1 new location.
    
    if len(items_to_check) == 0:
      return []
    
    inaccessible_undone_item_locations = []
    locations_to_check = self.remaining_item_locations
    locations_to_check = self.filter_locations_for_progression(locations_to_check)
    for location_name in locations_to_check:
      if location_name not in accessible_undone_locations:
        inaccessible_undone_item_locations.append(location_name)
    
    self.cached_items_are_useful = {}
    
    useless_items = []
    for item_name in items_to_check:
      if not self.check_item_is_useful(item_name, inaccessible_undone_item_locations):
        useless_items.append(item_name)
    
    self.cached_items_are_useful = None
    
    return useless_items
  
  def check_item_is_useful(self, item_name, inaccessible_undone_item_locations):
    # Checks whether a specific item unlocks any new locations or not.
    # This function should only be called by get_first_useful_item, get_all_useless_items, or by itself for recursion purposes.
    
    if item_name in self.cached_items_are_useful:
      return self.cached_items_are_useful[item_name]
    
    self.add_owned_item(item_name)
    
    for location_name in inaccessible_undone_item_locations:
      if location_name in self.race_mode_banned_locations:
        # Don't consider locations inside unchosen dungeons in race mode when calculating usefulness.
        continue
      
      if location_name in self.prerandomization_item_locations:
        # If this location has a predetermined item in it, we need to recursively check if that item is useful.
        unlocked_prerand_item = self.prerandomization_item_locations[location_name]
        # Need to exclude the current location from recursive checks to prevent infinite recursion.
        temp_inaccessible_undone_item_locations = [
          loc for loc in inaccessible_undone_item_locations
          if not loc == location_name
        ]
        if not self.check_item_is_useful(unlocked_prerand_item, temp_inaccessible_undone_item_locations):
          # If that item is not useful, don't consider the current item useful for unlocking it.
          continue
        
        requirement_expression = self.item_locations[location_name]["Need"]
        if self.check_logical_expression_req(requirement_expression):
          self.remove_owned_item(item_name)
          self.cached_items_are_useful[item_name] = True
          return True
      
      requirement_expression = self.item_locations[location_name]["Need"]
      if self.check_logical_expression_req(requirement_expression):
        self.remove_owned_item(item_name)
        self.cached_items_are_useful[item_name] = True
        return True
    
    self.remove_owned_item(item_name)
    self.cached_items_are_useful[item_name] = False
    return False
  
  def filter_locations_for_progression(self, locations_to_filter):
    locations_to_filter = [loc for loc in locations_to_filter if not loc in self.race_mode_banned_locations]
    return Logic.filter_locations_for_progression_static(
      locations_to_filter,
      self.item_locations,
      self.rando.banned_types,
    )
  
  @staticmethod
  def filter_locations_for_progression_static(locations_to_filter, item_locations, banned_types):
    filtered_locations = []
    for location_name in locations_to_filter:
      types: set = item_locations[location_name]["type"]
      if types.isdisjoint(banned_types):
        filtered_locations.append(location_name)
    
    return filtered_locations
  
  def check_item_valid_in_location(self, item_name, location_name):
    # Don't allow dungeon items to appear outside their proper dungeon when Key-Lunacy is off.
    if self.is_dungeon_item(item_name) and not self.rando.options.get("keylunacy"):
      short_dungeon_name = item_name.split(" ")[0]
      dungeon_name = DUNGEON_NAMES[short_dungeon_name]
      if not self.is_dungeon_location(location_name, dungeon_name_to_match=dungeon_name):
        return False
    
    # ban maps in events where it breaks things
    if item_name.endswith('Map') and location_name in MAP_BANNED_LOCATIONS:
      return False
    return True
  
  def filter_items_by_any_valid_location(self, items, locations):
    # Filters out items that cannot be in any of the given possible locations.
    valid_items = []
    for item_name in items:
      for location_name in locations:
        if self.check_item_valid_in_location(item_name, location_name):
          valid_items.append(item_name)
          break
    return valid_items
  
  def filter_locations_valid_for_item(self, locations, item_name):
    valid_locations = []
    for location_name in locations:
      if self.check_item_valid_in_location(item_name, location_name):
        valid_locations.append(location_name)
    return valid_locations
  
  def filter_items_valid_for_location(self, items, location_name):
    valid_items = []
    for item_name in items:
      if self.check_item_valid_in_location(item_name, location_name):
        valid_items.append(item_name)
    return valid_items
  
  @staticmethod
  def load_and_parse_item_locations():
    with (ROOT_DIR / "SS Rando Logic - Item Location.yaml").open('r') as f:
      item_locations = yaml.load(f, YamlOrderedDictLoader)
    
    for location_name in item_locations:
      req_string = item_locations[location_name]["Need"]
      item_locations[location_name]["Need"] = Logic.parse_logic_expression(req_string)
      
      if not "type" in item_locations[location_name]:
        print("ERROR, "+location_name+" doesn't have types!")
      types_string = item_locations[location_name]["type"]
      types = types_string.split(",")
      types = set((type.strip() for type in types))
      unknown_types = [x for x in types if not x in ALL_TYPES]
      if len(unknown_types) != 0:
        raise Exception(f"unknown types: {unknown_types}")
      item_locations[location_name]["type"] = types
    
    return item_locations
    
  def load_and_parse_macros(self):
    with (ROOT_DIR / "SS Rando Logic - Macros.yaml").open('r') as f:
      macro_strings = yaml.safe_load(f)
    self.macros = {}
    for macro_name, req_string in macro_strings.items():
      self.set_macro(macro_name, req_string)
  
  def set_macro(self, macro_name, req_string):
    self.macros[macro_name] = Logic.parse_logic_expression(req_string)
  
  def update_beat_game_macro(self):
    # needs to be able to open GoT and open it, requires required dungeons
    access_past_requirements = ['Can Access Sealed Temple', 'Master Sword','Can Raise Gate of Time']
    for dungeon in self.rando.required_dungeons:
      access_past_requirements.append(f'Can Beat {dungeon}')
    ' & '.join(f'Can Beat {dungeon}' for dungeon in self.rando.required_dungeons)
    self.set_macro('Can Access Past',' & '.join(access_past_requirements))

  def update_entrance_connection_macros(self):
    # Update all the macros to take randomized entrances into account.
    for entrance_name, zone_name in self.rando.entrance_connections.items():
      zone_access_macro_name = "Can Access " + zone_name
      entrance_access_macro_name = "Can Access " + entrance_name
      self.set_macro(zone_access_macro_name, entrance_access_macro_name)
      # dungeon finishes
      zone_beat_macro_name = "Can Beat " + zone_name
      entrance_beat_macro_name = "Can Beat " + entrance_name
      self.set_macro(entrance_beat_macro_name, zone_beat_macro_name)
  
  def make_useless_progress_items_nonprogress(self):
    # Detect which progress items don't actually help access any locations with the user's current settings, and move those over to the nonprogress item list instead.
    # This is so things like dungeons-only runs don't have a lot of useless items hogging the progress locations.
  
    progress_locations = Logic.filter_locations_for_progression_static(
      (loc for loc in self.item_locations.keys() if not loc in self.race_mode_banned_locations),
      self.item_locations,
      self.rando.banned_types,
    )
    
    # print(progress_locations)
    useful_items = []
    for location_name in progress_locations:
      requirement_expression = self.item_locations[location_name]["Need"]
      useful_items += self.get_item_names_from_logical_expression_req(requirement_expression)
    useful_items += self.get_item_names_by_req_name("Can Reach and Defeat Demise")
    
    all_progress_items_filtered = []
    for item_name in useful_items:
      if item_name == "Progressive Sword" and self.rando.options.get("sword_mode") == "Swordless":
        continue
      # if self.is_dungeon_item(item_name) and not self.rando.options.get("progression_dungeons"):
      #   continue
      if item_name not in self.all_progress_items:
        # we can always assume that if wallets are not progress items than they are not needed
        # since they are only added to the progress pool if shops are not vanilla
        # Progressive Wallets should always be progress items
        if not (item_name.startswith("Extra Wallet")):
          raise Exception("Item %s opens up progress locations but is not in the list of all progress items." % item_name)
      if item_name in all_progress_items_filtered:
        # Avoid duplicates
        continue
      all_progress_items_filtered.append(item_name)

    items_to_make_nonprogress = [
      item_name for item_name in self.all_progress_items
      if item_name not in all_progress_items_filtered
      and item_name not in self.current_inventory.all_owned_unique_items()
    ]
    for item_name in items_to_make_nonprogress:
      # print(item_name)
      self.all_progress_items.remove(item_name)
      self.all_nonprogress_items.append(item_name)
      self.unplaced_progress_items.remove(item_name)
      self.unplaced_nonprogress_items.append(item_name)
    
    if self.rando.options.get("randomize_entrances") not in ["Disabled", None]:
      # Reset the dungeon/secret cave access macros if we changed them earlier.
      self.update_entrance_connection_macros()
  
  @staticmethod
  def split_location_name_by_zone(location_name):
    if " - " in location_name:
      zone_name, specific_location_name = location_name.split(" - ", 1)
    else:
      zone_name = specific_location_name = location_name
    
    return zone_name, specific_location_name
  
  def is_dungeon_item(self, item_name):
    return (item_name in DUNGEON_PROGRESS_ITEMS or item_name in DUNGEON_NONPROGRESS_ITEMS)
  
  def is_dungeon_location(self, location_name, dungeon_name_to_match=None):
    zone_name, specific_location_name = self.split_location_name_by_zone(location_name)
    if zone_name not in DUNGEON_NAME_TO_SHORT_DUNGEON_NAME:
      # Not a dungeon.
      return False
    if dungeon_name_to_match and dungeon_name_to_match != zone_name:
      # Wrong dungeon.
      return False
    return True
  
  @staticmethod
  def parse_logic_expression(string):
    return parse_logic_expression(string)
  
  def check_requirement_met(self, req_name):
    match = ITEM_WITH_COUNT_REGEX.match(req_name)
    if match:
      item_name = match.group(1)
      num_required = int(match.group(2))
      
      return self.current_inventory.has_countable_item(item_name, num_required)
    elif req_name.startswith("Can Access Other Location \""):
      return self.check_other_location_requirement(req_name)
    elif req_name.startswith("Option \""):
      return self.check_option_enabled_requirement(req_name)
    elif req_name in self.all_item_names:
      return req_name in self.current_inventory.has_item(req_name)
    elif req_name in self.macros:
      logical_expression = self.macros[req_name]
      return self.check_logical_expression_req(logical_expression)
    elif req_name == "Nothing":
      return True
    elif req_name == "Impossible":
      return False
    else:
      raise Exception("Unknown requirement name: " + req_name)
      # print("Unknown requirement name: " + req_name)
      # return True
  
  def check_logical_expression_string_req(self, logical_expression_str):
    return self.check_logical_expression_req(Logic.parse_logic_expression(logical_expression_str))

  def check_logical_expression_req(self, logical_expression: LogicExpression):
    return logical_expression.is_true(self.rando.options, self.current_inventory, self.macros)
  
  def get_item_names_by_req_name(self, req_name):
    items_needed = self.get_items_needed_by_req_name(req_name)
    return self.flatten_items_needed_to_item_names(items_needed)
  
  def get_item_names_from_logical_expression_req(self, logical_expression):
    items_needed = self.get_items_needed_from_logical_expression_req(logical_expression)
    return self.flatten_items_needed_to_item_names(items_needed)
  
  def flatten_items_needed_to_item_names(self, items_needed: OrderedDict):
    item_names = []
    for item_name, num_required in items_needed.items():
      item_names += [item_name]*num_required
    return item_names
  
  def get_items_needed_by_req_name(self, req_name):
    items_needed = OrderedDict()
    if req_name.startswith("Can Access Other Location \""):
      match = re.search(r"^Can Access Other Location \"([^\"]+)\"$", req_name)
      other_location_name = match.group(1)
      requirement_expression = self.item_locations[other_location_name]["Need"]
      sub_items_needed = self.get_items_needed_from_logical_expression_req(requirement_expression)
      for item_name, num_required in sub_items_needed.items():
        items_needed[item_name] = max(num_required, items_needed.setdefault(item_name, 0))
    elif req_name.startswith("Option \""):
      pass
    elif req_name in self.all_item_names:
      items_needed[req_name] = max(1, items_needed.setdefault(req_name, 0))
    elif req_name in self.macros:
      logical_expression = self.macros[req_name]
      sub_items_needed = self.get_items_needed_from_logical_expression_req(logical_expression)
      for item_name, num_required in sub_items_needed.items():
        items_needed[item_name] = max(num_required, items_needed.setdefault(item_name, 0))
    elif req_name == "Nothing":
      pass
    elif req_name == "Impossible":
      pass
    else:
      # print("Unknown requirement name: " + req_name)
      raise Exception("Unknown requirement name: " + req_name)
    
    return items_needed
  
  def get_items_needed_from_logical_expression_req(self, logical_expression: LogicExpression):
    return logical_expression.get_items_needed(self.rando.options, self.current_inventory, self.macros)
  
  def check_other_location_requirement(self, req_name):
    match = re.search(r"^Can Access Other Location \"([^\"]+)\"$", req_name)
    other_location_name = match.group(1)
    
    requirement_expression = self.item_locations[other_location_name]["Need"]
    return self.check_logical_expression_req(requirement_expression)
  
  def check_option_enabled_requirement(self, req_name):
    positive_boolean_match = re.search(r"^Option \"([^\"]+)\" Enabled$", req_name)
    negative_boolean_match = re.search(r"^Option \"([^\"]+)\" Disabled$", req_name)
    positive_dropdown_match = re.search(r"^Option \"([^\"]+)\" Is \"([^\"]+)\"$", req_name)
    negative_dropdown_match = re.search(r"^Option \"([^\"]+)\" Is Not \"([^\"]+)\"$", req_name)
    positive_list_match = re.search(r"^Option \"([^\"]+)\" Contains \"([^\"]+)\"$", req_name)
    negative_list_match = re.search(r"^Option \"([^\"]+)\" Does Not Contain \"([^\"]+)\"$", req_name)
    if positive_boolean_match:
      option_name = positive_boolean_match.group(1)
      return not not self.rando.options.get(option_name)
    elif negative_boolean_match:
      option_name = negative_boolean_match.group(1)
      return not self.rando.options.get(option_name)
    elif positive_dropdown_match:
      option_name = positive_dropdown_match.group(1)
      value = positive_dropdown_match.group(2)
      return self.rando.options.get(option_name) == value
    elif negative_dropdown_match:
      option_name = negative_dropdown_match.group(1)
      value = negative_dropdown_match.group(2)
      return self.rando.options.get(option_name) != value
    elif positive_list_match:
      option_name = positive_list_match.group(1)
      value = positive_list_match.group(2)
      return value in self.rando.options.get(option_name, [])
    elif negative_list_match:
      option_name = negative_list_match.group(1)
      value = negative_list_match.group(2)
      return value not in self.rando.options.get(option_name, [])
    else:
      raise Exception("Invalid option check requirement: %s" % req_name)

  def randomize_progression_items(self):
    accessible_undone_locations = self.get_accessible_remaining_locations(for_progression=True)
    if len(accessible_undone_locations) == 0:
      raise Exception("No progress locations are accessible at the very start of the game!")
    
    # Place progress items.
    location_weights = {}
    current_weight = 1
    while self.unplaced_progress_items:
      accessible_undone_locations = self.get_accessible_remaining_locations(for_progression=True)
      
      if not accessible_undone_locations:
        raise Exception("No locations left to place progress items!")
      
      # If the player gained access to any predetermined item locations, we need to give them those items.
      newly_accessible_predetermined_item_locations = [
        loc for loc in accessible_undone_locations
        if loc in self.prerandomization_item_locations
      ]
      if newly_accessible_predetermined_item_locations:
        for predetermined_item_location_name in newly_accessible_predetermined_item_locations:
          predetermined_item_name = self.prerandomization_item_locations[predetermined_item_location_name]
          self.set_location_to_item(predetermined_item_location_name, predetermined_item_name)
        
        continue # Redo this loop iteration with the predetermined item locations no longer being considered 'remaining'.
      
      for location in accessible_undone_locations:
        if location not in location_weights:
          location_weights[location] = current_weight
        elif location_weights[location] > 1:
          location_weights[location] -= 1
      current_weight += 1
      
      possible_items = self.unplaced_progress_items.copy()

      # Don't randomly place items that already had their location predetermined.
      unfound_prerand_locs = [
        loc for loc in self.prerandomization_item_locations
        if loc in self.remaining_item_locations
      ]
      for location_name in unfound_prerand_locs:
        prerand_item = self.prerandomization_item_locations[location_name]
        if prerand_item in possible_items:
          possible_items.remove(prerand_item)

      if len(possible_items) == 0:
        raise Exception("Only items left to place are predetermined items at inaccessible locations!")
      
<<<<<<< HEAD
      if len(possible_items) == 0:
        raise Exception("No valid locations left for any of the unplaced progress items!")
      
=======
>>>>>>> 55cc70d5
      # Remove duplicates from the list so items like swords and bows aren't so likely to show up early.
      # Don't do this with Eldin Key Pieces or Earth Temple will always be really late in logic. Same with crystals
      unique_possible_items = []
      for item_name in possible_items:
        if item_name not in unique_possible_items:
          unique_possible_items.append(item_name)
        elif item_name == 'Key Piece':
          unique_possible_items.append(item_name)
        elif item_name == '5 Gratitude Crystals':
          unique_possible_items.append(item_name)
        elif item_name == 'Gratitude Crystal':
          unique_possible_items.append(item_name)
      possible_items = unique_possible_items
      
      must_place_useful_item = False
      should_place_useful_item = True
      if len(accessible_undone_locations) == 1 and len(possible_items) > 1:
        # If we're on the last accessible location but not the last item we HAVE to place an item that unlocks new locations.
        # (Otherwise we will still try to place a useful item, but failing will not result in an error.)
        must_place_useful_item = True
      elif len(accessible_undone_locations) >= 10:
        # If we have a lot of locations open, we don't need to be so strict with prioritizing currently useful items.
        # This can give the randomizer a chance to place things like Delivery Bag or small keys for dungeons that need x2 to do anything.
        should_place_useful_item = False

      possible_items_when_not_placing_useful = [name for name in possible_items]      

      # Only exception is when there's exclusively groups left to place. Then we allow groups even if they're not useful.
      if len(possible_items_when_not_placing_useful) == 0 and len(possible_items) > 0:
        possible_items_when_not_placing_useful = possible_items
      
      if must_place_useful_item or should_place_useful_item:
        shuffled_list = possible_items.copy()
        self.rando.rng.shuffle(shuffled_list)
        item_name = self.get_first_useful_item(shuffled_list, accessible_undone_locations)
        if item_name is None:
          # This means that no item can unlock a new location
          if must_place_useful_item:
            raise Exception("No useful progress items to place!")
          else:
            # We'd like to be placing a useful item, but there are no immediately useful items to place.
            # Instead we choose an item that isn't useful yet by itself, but has a high usefulness fraction.
            # In other words, which item has the smallest number of other items needed before it becomes useful?
            # We'd prefer to place an item which is 1/2 of what you need to access a new location over one which is 1/5 for example.
            # The number of locations an item can potentially unlock also matters (think key pieces)
          
            item_by_usefulness_fraction, locations_unlocked_by_item = self.get_items_by_usefulness_fraction(possible_items_when_not_placing_useful, accessible_undone_locations)
          
            # We want to limit it to choosing items at the maximum usefulness fraction.
            max_usefulness_denom = list(item_by_usefulness_fraction.values())
            max_usefulness_num = list(locations_unlocked_by_item.values())
            item_computed = list(locations_unlocked_by_item.items())
            current_max_usefulness = 0
            items_at_max_usefulness = []
            for i in range(len(max_usefulness_num)):
              usefulness = max_usefulness_num[i]/max_usefulness_denom[i]
              if usefulness == current_max_usefulness:
                items_at_max_usefulness.append(item_computed[i])
              if usefulness > current_max_usefulness:
                current_max_usefulness = usefulness
                items_at_max_usefulness = []
                items_at_max_usefulness.append(item_computed[i])
            item_name = self.rando.rng.choice([items[0] for items in items_at_max_usefulness])
      else:
        item_name = self.rando.rng.choice(possible_items_when_not_placing_useful)
      locations_filtered = [
        loc for loc in accessible_undone_locations
        if loc not in self.race_mode_banned_locations
      ]
      if len(locations_filtered) >= 1:
        accessible_undone_locations = locations_filtered
      else:
        raise Exception("Failed to prevent progress items from appearing in banned locations!")

      
      # We weight it so newly accessible locations are more likely to be chosen.
      # This way there is still a good chance it will not choose a new location.
      # Dungeons are prefered
      possible_locations_with_weighting = []
      for location_name in accessible_undone_locations:
        possible_locations_with_weighting += [location_name]*location_weights[location_name]

      location_name = self.rando.rng.choice(possible_locations_with_weighting)
      self.set_location_to_item(location_name, item_name)

      # continue loop if items are remaining

    # Make sure locations that should have predetermined items in them have them properly placed, even if the above logic missed them for some reason.
    for location_name in self.prerandomization_item_locations:
      if location_name in self.remaining_item_locations:
        dungeon_item_name = self.prerandomization_item_locations[location_name]
        self.set_location_to_item(location_name, dungeon_item_name)
    
    game_beatable = self.check_requirement_met("Can Reach and Defeat Demise")
    if not game_beatable:
      raise Exception("Game is not beatable on this seed! This error shouldn't happen.")
  
  def randomize_dungeon_items(self):
    # Places dungeon-specific items first so all the dungeon locations don't get used up by other items.
    
    # Temporarily add all progress items except for dungeon keys while we randomize them.
    items_to_temporarily_add = [
      item_name for item_name in (self.unplaced_progress_items + self.unplaced_nonprogress_items)
      if not self.is_dungeon_item(item_name)
    ]
    for item_name in items_to_temporarily_add:
      self.add_owned_item(item_name)
    
    
    # Randomize small keys.
    small_keys_to_place = [
      item_name for item_name in (self.unplaced_progress_items + self.unplaced_nonprogress_items)
      if item_name.endswith(" Small Key")
    ]
    assert len(small_keys_to_place) > 0, f'no small '
    for item_name in small_keys_to_place:
      self.place_dungeon_item(item_name)
      self.add_owned_item(item_name) # Temporarily add small keys to the player's inventory while placing them.
    
    # Randomize big keys.
    big_keys_to_place = [
      item_name for item_name in (self.unplaced_progress_items + self.unplaced_nonprogress_items)
      if item_name.endswith(" Boss Key")
    ]
    assert len(big_keys_to_place) > 0
    for item_name in big_keys_to_place:
      self.place_dungeon_item(item_name)
      self.add_owned_item(item_name) # Temporarily add big keys to the player's inventory while placing them.
    
    # Randomize dungeon maps and compasses.
    other_dungeon_items_to_place = [
      item_name for item_name in (self.unplaced_progress_items + self.unplaced_nonprogress_items)
      if item_name.endswith(" Map")
    ]
    assert len(other_dungeon_items_to_place) > 0
    for item_name in other_dungeon_items_to_place:
      self.place_dungeon_item(item_name)
    
    # Remove the items we temporarily added.
    for item_name in items_to_temporarily_add:
      self.remove_owned_item(item_name)
    for item_name in small_keys_to_place:
      self.remove_owned_item(item_name)
    for item_name in big_keys_to_place:
      self.remove_owned_item(item_name)

  def place_dungeon_item(self, item_name):
    accessible_undone_locations = self.get_accessible_remaining_locations()
    accessible_undone_locations = [
      loc for loc in accessible_undone_locations
      if loc not in self.prerandomization_item_locations
    ]
    
    possible_locations = self.filter_locations_valid_for_item(accessible_undone_locations, item_name)
    
    # if self.dungeons_only_start and item_name == "DRC Small Key":
    #   # If we're in a dungeons-only-start, we have to ban small keys from appearing in the path that sequence breaks the hanging platform.
    #   # A key you need to progress appearing there can cause issues that dead-end the item placement logic when there are no locations outside DRC for the randomizer to give you other items at.
    #   possible_locations = [
    #     loc for loc in possible_locations
    #     if not loc in ["Dragon Roost Cavern - Big Key Chest", "Dragon Roost Cavern - Tingle Statue Chest"]
    #   ]
    # if self.dungeons_only_start and item_name in ["DRC Big Key", "DRC Dungeon Map", "DRC Compass"]:
    #   # If we're in a dungeons-only start, we have to ban dungeon items except small keys from appearing in all 6 of the 6 easiest locations to access in DRC.
    #   # If we don't do this, there is a small chance that those 6 locations will be filled with 3 small keys, the dungeon map, and the compass. The 4th small key will be in the path that sequence breaks the hanging platform, but there will be no open spots to put any non-dungeon items like grappling hook.
    #   # To prevent this specific problem, one location (chosen randomly) is not allowed to have these items at all in dungeons-only-start. It can still have small keys and non-dungeon items.
    #   possible_locations = [
    #     loc for loc in possible_locations
    #     if loc != self.drc_failsafe_location
    #   ]
    
    if not possible_locations:
      print(self.current_inventory)
      raise Exception(f"No valid locations left to place dungeon item {item_name}!")
    
    location_name = self.rando.rng.choice(possible_locations)
    self.set_prerandomization_item_location(location_name, item_name)

  def randomize_nonprogress_items(self):
    # Place unique non-progress items.
    while self.unplaced_nonprogress_items:
      accessible_undone_locations = self.get_accessible_remaining_locations()
      
      item_name = self.rando.rng.choice(self.unplaced_nonprogress_items)
      
      if not accessible_undone_locations:
        raise Exception("No valid locations left to place non-progress items!")
      
      location_name = self.rando.rng.choice(accessible_undone_locations)
      self.set_location_to_item(location_name, item_name)
  
  @staticmethod
  def choose_random_weighted(rng, choices, weights):
    cum_weights = []
    cur_cum_weight = 0
    for choice in choices:
      cur_cum_weight += weights[choice]
      cum_weights.append(cur_cum_weight)
    return rng.choices(choices, cum_weights=cum_weights, k=1)[0]
    
  def randomize_consumable_items(self):
    accessible_undone_locations = self.get_accessible_remaining_locations()
    inaccessible_locations = [loc for loc in self.remaining_item_locations if loc not in accessible_undone_locations]
    if inaccessible_locations:
      print("Inaccessible locations:")
      for location_name in inaccessible_locations:
        print(location_name)
    
    # Fill remaining unused locations with consumables (Rupees, treasures).
    locations_to_place_consumables_at = self.remaining_item_locations.copy()
    for location_name in locations_to_place_consumables_at:
      possible_items = self.filter_items_valid_for_location(self.unplaced_fixed_consumable_items, location_name)
      if len(possible_items) == 0:
        possible_items = self.filter_items_valid_for_location(self.duplicatable_consumable_items, location_name)
        if len(possible_items) == 0:
          raise Exception("No valid consumable items for location %s" % location_name)
      
      item_name = self.rando.rng.choice(possible_items)
      self.set_location_to_item(location_name, item_name)
  
  def can_finish_without_locations(self, banned_locations):
    return self.can_reach_restricted(banned_locations, self.macros["Can Reach and Defeat Demise"])

  def can_reach_restricted(self, banned_locations, requirement: LogicExpression):
    inventory = Inventory()
    for item_name in self.rando.starting_items:
      inventory.collect_item(item_name)
    remaining_locations = set(self.item_locations.keys())
    for loc in banned_locations:
      remaining_locations.remove(loc)
    while True:
      new_location_checked = False
      for loc in remaining_locations.copy():
        if self.item_locations[loc]["Need"].is_true(self.rando.options, inventory, self.macros):
          new_location_checked = True
          remaining_locations.remove(loc)
          item = self.done_item_locations[loc]
          if item in self.all_progress_items:
            inventory.collect_item(item)
            if requirement.is_true(self.rando.options, inventory, self.macros):
              return True
      if not new_location_checked:
        return False

  def get_woth_locations(self):
    # locations, which can not be logically skipped
    # this doesn't mean that collecting these items is enough,
    # it doesn't include interchangeable items, like the first progressive upgrade
    # (for example, if one mitts upgrade is required, but both are reachable, they are both not included)

    woth_items = {}
    # check for every progress item, if it's hard required
    for loc in self.item_locations:
      item = self.done_item_locations[loc]
      if item in self.all_progress_items:
        if not self.can_finish_without_locations([loc]):
          woth_items[loc] = item
    return woth_items
  
  def get_barren_regions(self):
    region_is_barren = {}
    for loc in self.item_locations:
      zone_name, _ = Logic.split_location_name_by_zone(loc)
      item = self.done_item_locations[loc]
      if item in self.all_progress_items:
        region_is_barren[zone_name] = False
      elif not zone_name in region_is_barren:
        region_is_barren[zone_name] = True
    return region_is_barren

  def calculate_playthrough_progression_spheres(self):
    remaining_locations = set(self.item_locations.keys())
    temp_inventory = Inventory()
    for item_name in self.rando.starting_items:
      temp_inventory.collect_item(item_name)
    spheres = []
    while remaining_locations:
      current_sphere = {}
      new_loc_reached = False
      for loc in self.filter_accessible_locations(remaining_locations.copy(), temp_inventory.copy()):
        new_loc_reached = True
        remaining_locations.remove(loc)
        item = self.done_item_locations[loc]
        temp_inventory.collect_item(item)
        # only show progress items
        if item in self.all_progress_items:
          current_sphere[loc] = item
      if len(current_sphere) > 0:
        spheres.append(current_sphere)
      if not new_loc_reached:
        raise Exception('no new location reached!', spheres)
      
    return spheres


class YamlOrderedDictLoader(yaml.SafeLoader):
  pass

YamlOrderedDictLoader.add_constructor(
  yaml.resolver.BaseResolver.DEFAULT_MAPPING_TAG,
  lambda loader, node: OrderedDict(loader.construct_pairs(node))
)<|MERGE_RESOLUTION|>--- conflicted
+++ resolved
@@ -10,13 +10,8 @@
 import os
 
 from .item_types import PROGRESS_ITEMS, NONPROGRESS_ITEMS, CONSUMABLE_ITEMS, DUPLICATABLE_CONSUMABLE_ITEMS, DUNGEON_PROGRESS_ITEMS, DUNGEON_NONPROGRESS_ITEMS
-<<<<<<< HEAD
-from .constants import DUNGEON_NAME_TO_SHORT_DUNGEON_NAME, DUNGEON_NAMES, POTENTIALLY_REQUIRED_DUNGEONS, ALL_TYPES
+from .constants import DUNGEON_NAME_TO_SHORT_DUNGEON_NAME, DUNGEON_NAMES, SHOP_CHECKS, POTENTIALLY_REQUIRED_DUNGEONS, ALL_TYPES
 from .logic_expression import LogicExpression, parse_logic_expression, Inventory
-=======
-from .constants import DUNGEON_NAME_TO_SHORT_DUNGEON_NAME, DUNGEON_NAMES, SHOP_CHECKS, POTENTIALLY_REQUIRED_DUNGEONS, ALL_TYPES
-from .logic_expression import LogicExpression, parse_logic_expression
->>>>>>> 55cc70d5
 
 # TODO, path for logic files will probably be params
 ROOT_DIR = Path(__file__).parent.parent
@@ -766,12 +761,6 @@
       if len(possible_items) == 0:
         raise Exception("Only items left to place are predetermined items at inaccessible locations!")
       
-<<<<<<< HEAD
-      if len(possible_items) == 0:
-        raise Exception("No valid locations left for any of the unplaced progress items!")
-      
-=======
->>>>>>> 55cc70d5
       # Remove duplicates from the list so items like swords and bows aren't so likely to show up early.
       # Don't do this with Eldin Key Pieces or Earth Temple will always be really late in logic. Same with crystals
       unique_possible_items = []
