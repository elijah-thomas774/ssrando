--- conflicted
+++ resolved
@@ -3,73 +3,6 @@
 import json
 from pathlib import Path
 
-<<<<<<< HEAD
-def write_u8(data, value, pos=None):
-    if pos != None:
-        data.seek(pos)
-    data.write(struct.pack('>B', value))
-
-def write_u16(data, value, pos=None):
-    if pos != None:
-        data.seek(pos)
-    data.write(struct.pack('>H', value))
-
-def write_u24(data, value, pos=None):
-    if pos != None:
-        data.seek(pos)
-    high=value>>16
-    low=value&0xFFFF
-    data.write(struct.pack('>BH', high, low))
-
-def write_u32(data, value, pos=None):
-    if pos != None:
-        data.seek(pos)
-    data.write(struct.pack('>I', value))
-
-def write_str(data, new_string, max_length, pos=None):
-    # Writes a fixed-length string.
-    # Although it is fixed-length, it still must have a null character terminating it, so the real max length is one less than the passed max_length argument.
-    
-    str_len = len(new_string)
-    if str_len >= max_length:
-        raise Exception("String \"%s\" is too long (max length including null byte: 0x%X)" % (new_string, max_length))
-    
-    padding_length = max_length - str_len
-    null_padding = b"\x00"*padding_length
-    new_value = new_string.encode("shift_jis") + null_padding
-    
-    if not pos is None:
-        data.seek(pos)
-    data.write(new_value)
-
-def read_u8(data, pos=None):
-    if pos != None:
-        data.seek(pos)
-    return struct.unpack(">B", data.read(1))[0]
-
-def read_u24(data, pos=None):
-    if pos != None:
-        data.seek(pos)
-    d=struct.unpack(">BH", data.read(3))
-    return (d[0]<<16)|d[1]
-
-def read_u32(data, pos=None):
-    if pos != None:
-        data.seek(pos)
-    return struct.unpack(">I", data.read(4))[0]
-
-def read_null_term_string(data, pos=None):
-    if pos != None:
-        data.seek(pos)
-    buf=b''
-    read=data.read(1)
-    while read != b'\x00':
-        buf=buf+read
-        read=data.read(1)
-    return buf.decode('ASCII')
-
-=======
->>>>>>> 8612798c
 def unpack(fields, formatstr, item):
     return collections.namedtuple('_',fields)._make(struct.unpack(formatstr,item))._asdict()
 
