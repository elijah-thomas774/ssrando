- name: Dry Run
  command: dry-run
  type: boolean
  default: false
  permalink: false
  help: Only generate a spoiler log, doesn't attempt to patch any game files
  ui: option_dry_run
- name: Output Path
  command: output-folder
  type: dirpath
  default: "."
  permalink: false
  help: Path to folder, where to write the patched wbfs and the spoiler log
- name: JSON spoiler log
  command: json
  type: boolean
  default: false
  permalink: false
  help: If set, outputs the spoiler log in json format
- name: No GUI
  command: noui
  type: boolean
  default: false
  permalink: false
  help: Don't launch the randomizer UI, just read command line params
- name: Starting Tablet Count
  command: starting-tablet-count
  type: int
  default: 3
  min: 0
  max: 3
  bits: 2
  help: Number of tablets to start with. Tablets are selected randomly, and the remainder
    are randomized
  ui: option_starting_tablet_count
- name: Open Thunderhead
  command: open-thunderhead
  type: singlechoice
  bits: 2
  choices:
    - Ballad
    - Harp and Ballad
    - Open
  default: Ballad
  help: Controls the starting state of the Thunderhead.
  ui: option_open_thunderhead
- name: Swordless
  command: swordless
  type: boolean
  default: false
  help: Instead of starting with the goddess sword, in this mode all sword upgrades,
    including the pracice sword, have to be found
  ui: option_swordless
- name: Required Dungeon Count
  command: required-dungeon-count
  type: int
  default: 2
  min: 0
  max: 6
  bits: 3
  help: The number of dungeons that are required, to beat the seed
  ui: option_required_dungeon_count
- name: Imp 2
  command: imp2-skip
  type: boolean
  default: true
  help: Skips the requirement to beat Imp 2 in oder to beat the seed
  ui: option_imp_2
- name: Empty unrequired Dungeons
  command: empty-unrequired-dungeons
  type: boolean
  default: false
  help: If activated, only the required dungeons will contain progression items
  ui: option_empty_unrequired_dungeons
- name: Banned Types
  command: banned-types
  type: multichoice
  default: []
  choices:
  - skyloft
  - sky
  - thunderhead
  - faron
  - eldin
  - lanayru
  - dungeon
  - mini dungeon
  - free gift
  - freestanding
  - miscellaneous
  - silent realm
  - digging
  - bombable
  - combat
  - song
  - spiral charge
  - minigame
  - crystal
  - short
  - long
  - fetch
  - crystal quest
  - scrapper
  - peatrice
  - goddess
  - beedle
  - cheap
  - medium
  - expensive
  - faron goddess
  - eldin goddess
  - lanayru goddess
  - floria goddess
  - summit goddess
  - sand sea goddess
  help: 'Choose subtypes that can''t contain progression items, as a comma seperated
    list, available types are: skyloft, sky, thunderhead, faron, eldin, lanayru, dungeon,
    mini dungeon, free gift, freestanding, miscellaneous, silent realm, digging, bombable,
    combat, song, spiral charge, minigame, crystal, short, long, fetch, crystal quest,
    scrapper, peatrice, goddess, faron goddess, eldin goddess, lanayru goddess, floria
    goddess, summit goddess, sand sea goddess'
  ui: option_banned_types
- name: Skip Skykeep
  command: skip-skykeep
  type: boolean
  default: false
  help: If activated, skips the requirement to beat skykeep in order to access the
    horde in the past
  ui: option_skip_skykeep
- name: Seed
  command: seed
  type: int
  default: -1
  permalink: false
  help: Specify a seed to use for randomization, leave empty for random seed
  ui: seed
- name: Hero Mode
  command: hero-mode
  type: boolean
  default: true
  help: If activated, play the game on Hero Mode
  ui: option_hero_mode
- name: Randomize Entrances
  command: randomize-entrances
  type: singlechoice
  bits: 2
  choices:
  - None
  - Dungeons
  - Dungeons + Sky Keep
  default: None
  help: "Shuffles entrances with one another. Options: None, Dungeons, Dungeons + Sky Keep"
  ui: option_randomize_entrances
- name: Start with Adventure Pouch
  command: start-with-pouch
  type: boolean
  default: false
  help: If activated, you will start with the adventure pouch unlocked. One progressive
    pouch will still be randomized
  ui: option_start_pouch
- name: No Spoiler Log
  command: no-spoiler-log
  type: boolean
  default: false
  help: If activated, no spoiler log will be generated. This is highly discouraged
    to activate, as it makes debugging issues much harder.
  ui: option_no_spoiler_log
- name: Max Batreaux Reward
  command: max-batreaux-reward
  type: singlechoice
  default: 80
  choices:
  - 0
  - 5
  - 10
  - 30
  - 40
  - 50
  - 70
  - 80
  bits: 3
  help: Enables progression items to appear in all Batreaux rewards up to an including
    the specified amount.
  ui: option_max_batreaux_reward
- name: Shop Mode
  command: shop-mode
  type: singlechoice
  default: Randomized
  choices:
    - Vanilla
    - Always Junk
    - Randomized
  bits: 2
  help: Controls how shops are randomized. If vanilla, shops will always contain their vanilla
    items. Always Junk will randomize the shops, but will not place progression items in shops.
    Randmomized will apply standard randomization to shops.
  ui: option_shopsanity
- name: Rupoor Mode
  command: rupoor-mode
  type: singlechoice
  default: "Off"
  choices:
    - "Off"
    - Added
    - Rupoor Mayhem
    - Rupoor Insanity
  bits: 2
  help: Adds or replaces items in the junk item pool with Rupoors. Added adds 15 rupoors to the pool
    (not replacing existing items), Mayhem replaces half of the junk pool and Insanity replaces the entire
    pool. All modes also add ruppors to the backup, duplicatable pool for when all other items have been
    placed
  ui: option_rupoor_mode
- name: Gate of Time Starting State
  command: got-start
  type: singlechoice
  bits: 1
  choices:
    - Lowered
    - Raised
  default: Lowered
  help: Sets the starting state of the Gate of Time
  ui: option_got_starting_state
- name: Gate of Time Sword Requirement
  command: got-sword-requirement
  type: singlechoice
  bits: 2
<<<<<<< HEAD
  choices:
    - Open
    - Any
    - Master Sword
    - True Master Sword
  default: Master Sword
  help: Sets the sword requirement for opening the Gate of Time
  ui: option_got_sword_requirement
- name: Gate of Time Dungeon Requirements
  command: got-dungeon-requirement
  type: singlechoice
  bits: 1
  choices:
    - Required
    - Unrequired
  default: Required
  help: Enables dungeon requirements for opening the Gate of Time. When disabled, dungeons will
    open the horde door instead.
  ui: option_got_dungeon_requirement
- name: Open LMF
  command: open-lmf
  type: singlechoice
  bits: 2
  choices:
    - Nodes
    - Hook Beetle
    - Open
  default: Nodes
  help: Controls the conditions for opening LMF. Nodes requires activating the 3 nodes as in vanilla,
    Hook Beetle will raise LMF once the Hook Beetle is obtained.
  ui: option_open_lmf
- name: Horde
  command: horde
  type: boolean
  default: true
  help: When disabled, the horde fight will be skipped
  ui: option_horde
- name: Ghirahim 3
  command: g3
  type: boolean
  default: true
  help: When disabled, the Ghiriahim 3 fight will be skipped
  ui: option_g3
- name: Demise
  command: demise
  type: boolean
  default: true
  help: When disabled, the Demise fight will be skipped. Entering the portal in the
    spiral will play the credits
  ui: option_demise
- name: Map Mode
  command: map-mode
  type: singlechoice
  bits: 3
  choices:
    - Removed
    - Start With
    - Vanilla
    - Own Dungeon - Restricted
    - Own Dungeon - Unrestricted
    - Overworld Only
    - Any Dungeon
    - Anywhere
  default: Own Dungeon - Unrestricted
  help: Controls the placement of maps. Restricted means that maps cannot be placed on the
    Boss Heart Container of the dungeon
  ui: option_map_mode
- name: Small Key Mode
  command: small-key-mode
  type: singlechoice
  bits: 3
  choices:
    - Vanilla
    - Own Dungeon - Restricted
    - Own Dungeon - Unrestricted
    - Overworld Only
    - Any Dungeon
    - Anywhere (Keysanity)
  default: Own Dungeon - Restricted
  help: Controls the placement of small keys. Vanilla means they will always be in their vanilla locations.
    In Skyview, the Digging Spot will not contain a key. Own Dungeon means the keys can only appear
    within their own dungeons. Restricted decreases the number of locations keys can appear in some
    dungeons, depending on logic settings.
  ui: option_small_key_mode
- name: Boss Key Mode
  command: boss-key-mode
  type: singlechoice
  bits: 3
  choices:
    - Vanilla
    - Own Dungeon
    - Overworld Only
    - Any Dungeon
    - Anywhere
  default: Own Dungeon
  help: Controls the placement of boss keys. Vanilla means they will always be in their vanilla locations.
    Own Dungeon means the boss key can only appear within its own dungeon.
  ui: option_boss_key_mode
- name: Logic Mode
  command: logic-mode
  type: singlechoice
  bits: 3
  choices:
    - Glitchless - Basic
    - Glitchless - Standard
    - BiTless
    - Glitched
    - No Logic
  default: Glitchless - Standard
  help: Sets the logic mode to use when placing items. Glitchless requires no major tricks to complete, but
    Standard may require minor tricks, such as whipping bombflowers. BiTless may require basic non-BiT tricks
    such as Fence Hop. Glitched may require BiT. No logic may be unbeatable
  ui: option_logic_mode
- name: Enabled Tricks
  command: enabled-tricks
  type: multichoice
  choices:
    - Early Lake Floria - Fence Hop
    - Early Lake Floria - Moblin
    - Early Lafe Floria - Rope Floria
    - Early Faron Woods
    - Temple of Time Skip - BiTwarp
    - Temple of Time Skip - Brakeslide
    - Early Lanayru Caves
    - Lanayru Mines without Bombs
    - Owlan Crystals without Bombs
    - Skyview Digging Spot without Scale
    - Fire Sanctuary - Map Chest RBM
    - Fire Sanctuary - Plats Chest RBM
    - Fire Sanctuary - Boss Key without Mitts
    - Fire Sanctuary - Overworld Statue RBM
    - Tentalus Skip
    - Skyloft Trial RBW
    - Faron Trial RBM
    - Eldin Trial RBM
    - Upper Eldin RBM
    - Earth Temple Door RBM
    - Sand Sea Skip
    - Early Thunderhead
    - Skyview - BiTwarp
    - Earth Temple - Boulder Skip RBM
    - Earth Temple - Slope Stuttersprint
    - Earth Temple - Bomb Flower Scaldera
    - LMF - West Wing Skip BiTwarp
    - LMF - Gust Bellows Room Box RBM
    - LMF - Boss Door Shortcut RBM
    - LMF - Pinwheel Gate RBM
    - Ancient Cistern - Cistern Clip
    - Ancient Cistern - Lever Jump
  default: []
  help: Enable specific tricks to be considered in logic
  ui: enabled_tricks
- name: Hint Distribution
  command: hint-distribution
  type: singlechoice
  bits: 3
  choices:
    - Weak
    - Balanced
    - Strong
    - Very Strong
    - Locations Only
    - Items Only
  default: Balanced
  help: Sets the distribution of hints. Select a distribution to automatically apply a preset, or custom to select
    your own distribution. Hover each hint type to see details on the hint
  ui: option_hint_distribution
- name: Way of the Hero Hints
  command: woth-hints
  type: int
  min: 0
  max: 15
  bits: 4
  default: 0
  help: Way of the Hero areas contain item(s) required to beat the game
  ui: option_woth_hints
- name: Sometimes Hints
  command: sometimes-hints
  type: int
  min: 0
  max: 15
  bits: 4
  default: 0
  help: Sometimes areas contain item(s) that may be required for the seed.
  ui: option_sometimes_hints
- name: Barren
  command: barren-hints
  type: int
  min: 0
  max: 15
  bits: 4
  default: 0
  help: Barren areas contain no items required to beat the game
  ui: option_barren_hints
- name: Item Hints
  command: item-hints
  type: int
  min: 0
  max: 15
  bits: 4
  default: 0
  help: Location hints give the item at a specific check
  ui: option_location_hints
- name: Location Hints
  command: location-hints
  type: int
  min: 0
  max: 15
  bits: 4
  default: 0
  help: Item hints give the location of a specific item
  ui: option_item_hints
=======
  help: What hints should be on Gossip Stones, "Junk" is completely garbage, "Normal" has some long checks, "Bingo" is progression items
  ui: option_hints
- name: Keysanity
  command: keysanity
  type: boolean
  default: true # until the options is in the ui
  help: make dungeon items appear anywhere
>>>>>>> 3fd294ff
<|MERGE_RESOLUTION|>--- conflicted
+++ resolved
@@ -224,7 +224,6 @@
   command: got-sword-requirement
   type: singlechoice
   bits: 2
-<<<<<<< HEAD
   choices:
     - Open
     - Any
@@ -436,13 +435,8 @@
   bits: 4
   default: 0
   help: Item hints give the location of a specific item
-  ui: option_item_hints
-=======
-  help: What hints should be on Gossip Stones, "Junk" is completely garbage, "Normal" has some long checks, "Bingo" is progression items
-  ui: option_hints
 - name: Keysanity
   command: keysanity
   type: boolean
   default: true # until the options is in the ui
-  help: make dungeon items appear anywhere
->>>>>>> 3fd294ff
+  help: make dungeon items appear anywhere