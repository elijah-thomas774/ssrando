- name: Dry Run
  command: dry-run
  type: boolean
  default: false
  permalink: false
  help: Only generate a spoiler log, doesn't attempt to patch any game files
  ui: option_dry_run
- name: Output Path
  command: output-folder
  type: dirpath
  default: "."
  permalink: false
  help: Path to folder, where to write the patched wbfs and the spoiler log
- name: JSON spoiler log
  command: json
  type: boolean
  default: false
  permalink: false
  help: If set, outputs the spoiler log in json format
- name: No GUI
  command: noui
  type: boolean
  default: false
  permalink: false
  help: Don't launch the randomizer UI, just read command line params
- name: Starting Tablet Count
  command: starting-tablet-count
  type: int
  default: 3
  min: 0
  max: 3
  bits: 2
  help: Number of tablets to start with. Tablets are selected randomly, and the remainder
    are randomized
  ui: option_starting_tablet_count
- name: Open Thunderhead
  command: open-thunderhead
  type: singlechoice
  bits: 2
  choices:
    - Ballad
    #    - Harp and Ballad
    - Open
  default: Ballad
  help: Controls the starting state of the Thunderhead.
  ui: option_open_thunderhead
- name: Starting Sword
  command: starting-sword
  type: singlechoice
  bits: 3
  choices:
    - Swordless
    - Practice Sword
    - Goddess Sword
    - Goddess Longsword
    - Goddess White Sword
    - Master Sword
    - True Master Sword
  default: Goddess Sword
  help: Instead of starting with the goddess sword, in this mode all sword upgrades,
    including the pracice sword, have to be found
  ui: option_starting_sword
- name: Required Dungeon Count
  command: required-dungeon-count
  type: int
  default: 2
  min: 0
  max: 6
  bits: 3
  help: The number of dungeons that are required, to beat the seed
  ui: option_required_dungeon_count
- name: Imp 2
  command: imp2-skip
  type: boolean
  default: true
  help: Skips the requirement to beat Imp 2 in oder to beat the seed
  ui: option_imp_2
- name: Empty unrequired Dungeons
  command: empty-unrequired-dungeons
  type: boolean
  default: false
  help: If activated, only the required dungeons will contain progression items
  ui: option_empty_unrequired_dungeons
- name: Banned Types
  command: banned-types
  type: multichoice
  default: [ ]
  choices:
    - skyloft
    - sky
    - thunderhead
    - faron
    - eldin
    - lanayru
    - dungeon
    - mini dungeon
    - free gift
    - freestanding
    - miscellaneous
    - silent realm
    - digging
    - bombable
    - combat
    - song
    - spiral charge
    - minigame
    - crystal
    - short
    - long
    - fetch
    - crystal quest
    - scrapper
    - peatrice
    - goddess
    - beedle
    - cheap
    - medium
    - expensive
    - faron goddess
    - eldin goddess
    - lanayru goddess
    - floria goddess
    - summit goddess
    - sand sea goddess
  help: 'Choose subtypes that can''t contain progression items, as a comma seperated
    list, available types are: skyloft, sky, thunderhead, faron, eldin, lanayru, dungeon,
    mini dungeon, free gift, freestanding, miscellaneous, silent realm, digging, bombable,
    combat, song, spiral charge, minigame, crystal, short, long, fetch, crystal quest,
    scrapper, peatrice, goddess, faron goddess, eldin goddess, lanayru goddess, floria
    goddess, summit goddess, sand sea goddess'
  ui: option_banned_types
- name: Skip Skykeep
  command: skip-skykeep
  type: boolean
  default: false
  help: If activated, skips the requirement to beat skykeep in order to access the
    horde in the past
  ui: option_skip_skykeep
- name: Seed
  command: seed
  type: int
  default: -1
  permalink: false
  help: Specify a seed to use for randomization, leave empty for random seed
  ui: seed
- name: Hero Mode
  command: hero-mode
  type: boolean
  default: true
  help: If activated, play the game on Hero Mode
  ui: option_hero_mode
- name: Randomize Entrances
  command: randomize-entrances
  type: singlechoice
  bits: 2
  choices:
    - None
    - Dungeons
    - Dungeons + Sky Keep
  default: None
  help: "Shuffles entrances with one another. Options: None, Dungeons, Dungeons + Sky Keep"
  ui: option_randomize_entrances
- name: Start with Adventure Pouch
  command: start-with-pouch
  type: boolean
  default: false
  help: If activated, you will start with the adventure pouch unlocked. One progressive
    pouch will still be randomized
  ui: option_start_pouch
- name: No Spoiler Log
  command: no-spoiler-log
  type: boolean
  default: false
  help: If activated, no spoiler log will be generated. This is highly discouraged
    to activate, as it makes debugging issues much harder.
  ui: option_no_spoiler_log
- name: Max Batreaux Reward
  command: max-batreaux-reward
  type: singlechoice
  default: 80
  choices:
    - 0
    - 5
    - 10
    - 30
    - 40
    - 50
    - 70
    - 80
  bits: 3
  help: Enables progression items to appear in all Batreaux rewards up to an including
    the specified amount.
  ui: option_max_batreaux_reward
- name: Shop Mode
  command: shop-mode
  type: singlechoice
  default: Randomized
  choices:
    - Vanilla
    - Always Junk
    - Randomized
  bits: 2
  help: Controls how shops are randomized. If vanilla, shops will always contain their vanilla
    items. Always Junk will randomize the shops, but will not place progression items in shops.
    Randmomized will apply standard randomization to shops.
  ui: option_shopsanity
- name: Rupoor Mode
  command: rupoor-mode
  type: singlechoice
  default: "Off"
  choices:
    - "Off"
    - Added
    - Rupoor Mayhem
    - Rupoor Insanity
  bits: 2
  help: Adds or replaces items in the junk item pool with Rupoors. Added adds 15 rupoors to the pool
    (not replacing existing items), Mayhem replaces half of the junk pool and Insanity replaces the entire
    pool. All modes also add ruppors to the backup, duplicatable pool for when all other items have been
    placed
  ui: option_rupoor_mode
- name: Gate of Time Starting State
  command: got-start
  type: singlechoice
  bits: 1
  choices:
    - Lowered
    - Raised
  default: Lowered
  help: Sets the starting state of the Gate of Time
  ui: option_got_starting_state
- name: Gate of Time Sword Requirement
  command: got-sword-requirement
  type: singlechoice
  bits: 3
  choices:
    - Goddess Sword
    - Goddess Longsword
    - Goddess Whitesword
    - Master Sword
    - True Master Sword
  default: Master Sword
  help: Sets the sword requirement for opening the Gate of Time
  ui: option_got_sword_requirement
- name: Gate of Time Dungeon Requirements
  command: got-dungeon-requirement
  type: singlechoice
  bits: 1
  choices:
    - Required
    - Unrequired
  default: Required
  help: Enables dungeon requirements for opening the Gate of Time. When disabled, dungeons will
    open the horde door instead.
  ui: option_got_dungeon_requirement
- name: Open LMF
  command: open-lmf
  type: singlechoice
  bits: 2
  choices:
    - Nodes
    #    - Hook Beetle
    - Open
  default: Nodes
  help: Controls the conditions for opening LMF. Nodes requires activating the 3 nodes as in vanilla,
    Hook Beetle will raise LMF once the Hook Beetle is obtained.
  ui: option_open_lmf
- name: Horde
  command: horde
  type: boolean
  default: true
  help: When disabled, the horde fight will be skipped
  ui: option_horde
- name: Ghirahim 3
  command: g3
  type: boolean
  default: true
  help: When disabled, the Ghiriahim 3 fight will be skipped
  ui: option_g3
- name: Demise
  command: demise
  type: boolean
  default: true
  help: When disabled, the Demise fight will be skipped. Entering the portal in the
    spiral will play the credits
  ui: option_demise
- name: Map Mode
  command: map-mode
  type: singlechoice
  bits: 3
  choices:
    - Removed
    #    - Start With
    - Vanilla
    - Own Dungeon - Restricted
    - Own Dungeon - Unrestricted
    #    - Overworld Only
    #    - Any Dungeon
    - Anywhere
  default: Own Dungeon - Unrestricted
  help: Controls the placement of maps. Restricted means that maps cannot be placed on the
    Boss Heart Container or ending check of the dungeon
  ui: option_map_mode
- name: Small Key Mode
  command: small-key-mode
  type: singlechoice
  bits: 3
  choices:
    - Vanilla
    - Own Dungeon - Restricted
    #    - Own Dungeon - Unrestricted
    - Lanayru Caves Key Only
    #    - Overworld Only
    #    - Any Dungeon
    - Anywhere
  default: Own Dungeon - Restricted
  help: Controls the placement of small keys. Vanilla means they will always be in their vanilla locations.
    In Skyview, the Digging Spot will not contain a key. Own Dungeon means the keys can only appear
    within their own dungeons. Restricted decreases the number of locations keys can appear in some
    dungeons, depending on logic settings. Lanayru Caves Key only shuffles the Lanayru Caves Small Key.
  ui: option_small_key_mode
- name: Boss Key Mode
  command: boss-key-mode
  type: singlechoice
  bits: 3
  choices:
    - Vanilla
    - Own Dungeon
    #    - Overworld Only
    #    - Any Dungeon
    - Anywhere
  default: Own Dungeon
  help: Controls the placement of boss keys. Vanilla means they will always be in their vanilla locations.
    Own Dungeon means the boss key can only appear within its own dungeon.
  ui: option_boss_key_mode
- name: Logic Mode
  command: logic-mode
  type: singlechoice
  bits: 3
  choices:
    - Glitchless - Basic
    - Glitchless - Standard
    - BiTless
    - Glitched
    - No Logic
  default: Glitchless - Standard
  help: Sets the logic mode to use when placing items. Glitchless requires no major tricks to complete, but
    Standard may require minor tricks, such as whipping bombflowers. BiTless may require basic non-BiT tricks
    such as Fence Hop. Glitched may require BiT. No logic may be unbeatable
  ui: option_logic_mode
- name: Enabled Tricks BiTless
  command: enabled-tricks-bitless
  type: multichoice
  choices:
    - Upgrade Hook Beetle
    # Skyloft / Sky
    - Waterfall Cave Jump
    - Baby Rattle from Beedle's Shop
    - Sky Keep Entrance Jump
    - Sky - Volcanic Island Dive
    - Sky - Beedle's Island Cage Chest Dive
    - Thunderhead - East Island Dive
    # Faron
    - Gym's Rope Jump
    - Early Lake Floria - Fence Hop
    # - Faron - Bokoblin Luring
    # Lanayru
    - Itemless First Timeshift Stone
    - Lanayru Mines Brakeslide
    - Temple of Time - Slingshot Shot
    - Temple of Time - Bomb Throw
    - Temple of Time Skip - Brakeslide
    - Secret Passageway Hook Beetle Opening
    - Lightning Node End with Bombs  # Is it worth
    - Fire Node - Brakeslide
    - Cactus Bomb Whip
    - Skipper's Retreat Fast Clawshots
    # Skyview
    - Skyview - Spider Roll
    - Skyview Slingshot Shot
    # Earth Temple
    - Earth Temple - Keese Yeet
    - Earth Temple - Slope Stuttersprint
    - Earth Temple - Bomb Flower Scaldera
    # Lanayru Mining Facility
    - LMF - Whip First Room Switch
    - LMF - Key Locked Room Bomb Throw
    - LMF - Keylocked Slingshot Trickshot
    - LMF - Minecart Jump
    - LMF - Molderach without Gust Bellows
    # Ancient Cistern
    - Ancient Cistern - Basement Highflip
    # Sandship
    - Sandship - No Combination Hint
    - Sandship - Itemless Spume Skip
    - Sandship - Mast Jump
    # Fire Sanctuary
    - Fire Sanctuary - Pillar Jump
    - Fire Sanctuary - Swordless Pillar Jump
    - Fire Sanctuary - No Bombable Wall Hint
    # Sky Keep
    - Sky Keep - Shooting LMF Bow Switches in Present
    - Sky Keep - FS Room Clawshots Vine Clip
  default: [ ]
  help: Enable specific tricks to be considered in logic
  ui: enabled_tricks
- name: Enabled Tricks Glitched
  command: enabled-tricks-glitched
  type: multichoice
  choices:
    - BiT
    - Upgrade Hook Beetle
    - Bed Trick
  # Skyloft / Sky
    - Karane Clip
    - Waterfall Cave Jump
    - Baby Rattle from Beedle's Shop
    # - Skyloft Trial RBW
    - Early Thunderhead
    - Sky Keep Entrance Jump
    - Sky - Volcanic Island Dive
    - Sky - Beedle's Island Cage Chest Dive
    - Thunderhead - East Island Dive
  # Faron
    - Gym's Rope Jump
    - Early Lake Floria - Fence Hop
    # - Early Lake Floria - Moblin
    - Early Lake Floria - Swordless Rope Floria
    # - Early Faron Woods
    - Owlan Crystals without Bombs
    - Faron - Bokoblin Luring
    # - Faron Trial RBM
  # Eldin
    # - Upper Eldin RBM
    # - Earth Temple Door RBM
    # - Eldin Trial RBM
  # Lanayru
    - Itemless First Timeshift Stone
    - Lanayru Mines Brakeslide
    - Temple of Time - Slingshot Shot
    - Temple of Time - Bomb Throw
    # - Temple of Time Skip - BiTwarp
    - Temple of Time Skip - Brakeslide
    - Secret Passageway Hook Beetle Opening
    - Lightning Node End with Bombs  # Is it worth
    - Fire Node - Brakeslide
    # - Early Lanayru Caves
    - Cactus Bomb Whip
    - Skipper's Retreat Fast Clawshots
    # - Sand Sea Skip
  # Skyview
    - Skyview - Spider Roll
    - Skyview Slingshot Shot
    # - Skyview - BiTwarp
  # Earth Temple
    - Earth Temple - Keese Yeet
    - Earth Temple - Lava Hop
    # - Earth Temple - Boulder Skip RBM
    - Earth Temple - Slope Stuttersprint
    - Earth Temple - Bomb Flower Scaldera
  # Lanayru Mining Facility
    - LMF - Whip First Room Switch
    - LMF - Key Locked Room Bomb Throw
    - LMF - Keylocked Slingshot Trickshot
    - LMF - Minecart Jump
    # - LMF - West Wing Skip BiTwarp
    # - LMF - Gust Bellows Room Box RBM
    # - LMF - Boss Door Shortcut RBM
    # - LMF - Pinwheel Gate RBM
    - LMF - Molderach without Gust Bellows
  # Ancient Cistern
    - Ancient Cistern - Cistern Clip
    - Ancient Cistern - Swordless Cistern Clip
    - Ancient Cistern - Lilypad Skip
    - Ancient Cistern - Lever Jump
<<<<<<< HEAD
    - Ancient Cistern - Map Chest Jump
    - Ancient Cistern - Cistern Whip Room Clip
    - Ancient Cistern - Basement Highflip
  # Sandship
    - Sandship - No Combination Hint
    - Sandship - Itemless Spume Skip
    - Sandship - Mast Jump
    # - Sandship - Tentalus Skip
  # Fire Sanctuary
    - Fire Sanctuary - Pillar Jump
    - Fire Sanctuary - Swordless Pillar Jump
    - Fire Sanctuary - No Bombable Wall Hint
    # - Fire Sanctuary - Map Chest RBM
    # - Fire Sanctuary - Plats Chest RBM
    # - Fire Sanctuary - Boss Key without Mitts
    # - Fire Sanctuary - Overworld Statue RBM
  # Sky Keep
    - Sky Keep - Shooting LMF Bow Switches in Present
    - Sky Keep - FS Room Clawshots Vine Clip
  default: []
=======
  default: [ ]
>>>>>>> 0627add5
  help: Enable specific tricks to be considered in logic
  ui: enabled_tricks
- name: Hint Distribution
  command: hint-distribution
  type: singlechoice
  bits: 2
  choices:
    #    - Weak
    #    - Balanced
    #    - Strong
    #    - Very Strong
    #    - Locations Only
    #    - Items Only
    - Junk
    - Normal
    - Bingo
  default: Normal
  help: Sets the distribution of hints. Select a distribution to automatically apply a preset, or custom to select
    your own distribution. Hover each hint type to see details on the hint
  ui: option_hint_distribution
- name: Way of the Hero Hints
  command: woth-hints
  type: int
  min: 0
  max: 15
  bits: 4
  default: 0
  help: Way of the Hero areas contain item(s) required to beat the game
  ui: option_woth_hints
- name: Sometimes Hints
  command: sometimes-hints
  type: int
  min: 0
  max: 15
  bits: 4
  default: 0
  help: Sometimes areas contain item(s) that may be required for the seed.
  ui: option_sometimes_hints
- name: Barren
  command: barren-hints
  type: int
  min: 0
  max: 15
  bits: 4
  default: 0
  help: Barren areas contain no items required to beat the game
  ui: option_barren_hints
- name: Location Hints
  command: location-hints
  type: int
  min: 0
  max: 15
  bits: 4
  default: 0
  help: Location hints give the item at a specific check
  ui: option_location_hints
- name: Item Hints
  command: item-hints
  type: int
  min: 0
  max: 15
  bits: 4
  default: 0
  help: Item hints give the location of a specific item
  ui: option_item_hints
- name: Song Hints
  command: song-hints
  type: singlechoice
  bits: 2
  choices:
    - None
    - Basic
    - Advanced
    - Direct
  default: None
  help: Enables or disables hints appearing on songs. When set to None, the trials will be 'Always' location hints.
    Basic tells if the reward item is any progress item. Advanced tells if the trial is WotH, Barren, or potentially required.
    Direct tells the item on the trial directly.
  ui: option_song_hints
- name: Fix BiT crashes
  command: fix-bit-crashes
  type: boolean
  default: false
  help: If enabled, does not load some arcs in BiT when all file slots are filled to make all areas accessible in BiT
  ui: option_fix_bit_crashes<|MERGE_RESOLUTION|>--- conflicted
+++ resolved
@@ -39,7 +39,7 @@
   bits: 2
   choices:
     - Ballad
-    #    - Harp and Ballad
+    # - Harp and Ballad
     - Open
   default: Ballad
   help: Controls the starting state of the Thunderhead.
@@ -84,7 +84,7 @@
 - name: Banned Types
   command: banned-types
   type: multichoice
-  default: [ ]
+  default: []
   choices:
     - skyloft
     - sky
@@ -259,7 +259,7 @@
   bits: 2
   choices:
     - Nodes
-    #    - Hook Beetle
+    # - Hook Beetle
     - Open
   default: Nodes
   help: Controls the conditions for opening LMF. Nodes requires activating the 3 nodes as in vanilla,
@@ -290,12 +290,12 @@
   bits: 3
   choices:
     - Removed
-    #    - Start With
+    # - Start With
     - Vanilla
     - Own Dungeon - Restricted
     - Own Dungeon - Unrestricted
-    #    - Overworld Only
-    #    - Any Dungeon
+    # - Overworld Only
+    # - Any Dungeon
     - Anywhere
   default: Own Dungeon - Unrestricted
   help: Controls the placement of maps. Restricted means that maps cannot be placed on the
@@ -308,10 +308,10 @@
   choices:
     - Vanilla
     - Own Dungeon - Restricted
-    #    - Own Dungeon - Unrestricted
+    # - Own Dungeon - Unrestricted
     - Lanayru Caves Key Only
-    #    - Overworld Only
-    #    - Any Dungeon
+    # - Overworld Only
+    # - Any Dungeon
     - Anywhere
   default: Own Dungeon - Restricted
   help: Controls the placement of small keys. Vanilla means they will always be in their vanilla locations.
@@ -326,8 +326,8 @@
   choices:
     - Vanilla
     - Own Dungeon
-    #    - Overworld Only
-    #    - Any Dungeon
+    # - Overworld Only
+    # - Any Dungeon
     - Anywhere
   default: Own Dungeon
   help: Controls the placement of boss keys. Vanilla means they will always be in their vanilla locations.
@@ -363,7 +363,9 @@
     # Faron
     - Gym's Rope Jump
     - Early Lake Floria - Fence Hop
-    # - Faron - Bokoblin Luring
+    # - Early Lake Floria - Moblin
+    - Early Lake Floria - Swordless Rope Floria
+    - Faron - Bokoblin Luring
     # Lanayru
     - Itemless First Timeshift Stone
     - Lanayru Mines Brakeslide
@@ -401,102 +403,54 @@
     # Sky Keep
     - Sky Keep - Shooting LMF Bow Switches in Present
     - Sky Keep - FS Room Clawshots Vine Clip
-  default: [ ]
+  default: []
   help: Enable specific tricks to be considered in logic
   ui: enabled_tricks
 - name: Enabled Tricks Glitched
   command: enabled-tricks-glitched
   type: multichoice
   choices:
-    - BiT
-    - Upgrade Hook Beetle
+
+    # Non-BiT
     - Bed Trick
-  # Skyloft / Sky
-    - Karane Clip
-    - Waterfall Cave Jump
-    - Baby Rattle from Beedle's Shop
-    # - Skyloft Trial RBW
+    - Owlan Crystals without Bombs
+    - Ancient Cistern - Lilypad Skip
+    - Ancient Cistern - Swordless Cistern Clip
+
+    # Skyloft / Sky
+    - Skyloft Trial RBW
     - Early Thunderhead
-    - Sky Keep Entrance Jump
-    - Sky - Volcanic Island Dive
-    - Sky - Beedle's Island Cage Chest Dive
-    - Thunderhead - East Island Dive
-  # Faron
-    - Gym's Rope Jump
-    - Early Lake Floria - Fence Hop
-    # - Early Lake Floria - Moblin
-    - Early Lake Floria - Swordless Rope Floria
-    # - Early Faron Woods
-    - Owlan Crystals without Bombs
-    - Faron - Bokoblin Luring
-    # - Faron Trial RBM
-  # Eldin
-    # - Upper Eldin RBM
-    # - Earth Temple Door RBM
-    # - Eldin Trial RBM
-  # Lanayru
-    - Itemless First Timeshift Stone
-    - Lanayru Mines Brakeslide
-    - Temple of Time - Slingshot Shot
-    - Temple of Time - Bomb Throw
-    # - Temple of Time Skip - BiTwarp
-    - Temple of Time Skip - Brakeslide
-    - Secret Passageway Hook Beetle Opening
-    - Lightning Node End with Bombs  # Is it worth
-    - Fire Node - Brakeslide
-    # - Early Lanayru Caves
-    - Cactus Bomb Whip
-    - Skipper's Retreat Fast Clawshots
-    # - Sand Sea Skip
-  # Skyview
-    - Skyview - Spider Roll
-    - Skyview Slingshot Shot
-    # - Skyview - BiTwarp
-  # Earth Temple
-    - Earth Temple - Keese Yeet
-    - Earth Temple - Lava Hop
-    # - Earth Temple - Boulder Skip RBM
-    - Earth Temple - Slope Stuttersprint
-    - Earth Temple - Bomb Flower Scaldera
-  # Lanayru Mining Facility
-    - LMF - Whip First Room Switch
-    - LMF - Key Locked Room Bomb Throw
-    - LMF - Keylocked Slingshot Trickshot
-    - LMF - Minecart Jump
-    # - LMF - West Wing Skip BiTwarp
-    # - LMF - Gust Bellows Room Box RBM
-    # - LMF - Boss Door Shortcut RBM
-    # - LMF - Pinwheel Gate RBM
-    - LMF - Molderach without Gust Bellows
-  # Ancient Cistern
-    - Ancient Cistern - Cistern Clip
-    - Ancient Cistern - Swordless Cistern Clip
-    - Ancient Cistern - Lilypad Skip
-    - Ancient Cistern - Lever Jump
-<<<<<<< HEAD
-    - Ancient Cistern - Map Chest Jump
-    - Ancient Cistern - Cistern Whip Room Clip
-    - Ancient Cistern - Basement Highflip
-  # Sandship
-    - Sandship - No Combination Hint
-    - Sandship - Itemless Spume Skip
-    - Sandship - Mast Jump
+    # Faron
+    - Early Faron Woods
+    - Faron Trial RBM
+    # Eldin
+    - Upper Eldin RBM
+    - Earth Temple Door RBM
+    - Eldin Trial RBM
+    # Lanayru
+    - Temple of Time Skip - BiTWarp
+    - Early Lanayru Caves
+    - Sand Sea Skip
+    # Skyview
+    - Skyview - BiTWarp
+    # Earth Temple
+    - Earth Temple - Boulder Skip RBM
+    # Lanayru Mining Facility
+    - LMF - West Wing Skip BiTWarp
+    - LMF - Gust Bellows Room Box RBM
+    - LMF - Boss Door Shortcut RBM
+    - LMF - Pinwheel Gate RBM
+    # Ancient Cistern
+    # Sandship
     # - Sandship - Tentalus Skip
-  # Fire Sanctuary
-    - Fire Sanctuary - Pillar Jump
-    - Fire Sanctuary - Swordless Pillar Jump
-    - Fire Sanctuary - No Bombable Wall Hint
-    # - Fire Sanctuary - Map Chest RBM
-    # - Fire Sanctuary - Plats Chest RBM
-    # - Fire Sanctuary - Boss Key without Mitts
-    # - Fire Sanctuary - Overworld Statue RBM
-  # Sky Keep
-    - Sky Keep - Shooting LMF Bow Switches in Present
-    - Sky Keep - FS Room Clawshots Vine Clip
+    # Fire Sanctuary
+    - Fire Sanctuary - Map Chest RBM
+    - Fire Sanctuary - Plats Chest RBM
+    - Fire Sanctuary - Boss Key without Mitts
+    - Fire Sanctuary - Overworld Statue RBM
+    # Sky Keep
+
   default: []
-=======
-  default: [ ]
->>>>>>> 0627add5
   help: Enable specific tricks to be considered in logic
   ui: enabled_tricks
 - name: Hint Distribution
@@ -504,12 +458,12 @@
   type: singlechoice
   bits: 2
   choices:
-    #    - Weak
-    #    - Balanced
-    #    - Strong
-    #    - Very Strong
-    #    - Locations Only
-    #    - Items Only
+    # - Weak
+    # - Balanced
+    # - Strong
+    # - Very Strong
+    # - Locations Only
+    # - Items Only
     - Junk
     - Normal
     - Bingo
