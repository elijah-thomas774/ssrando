--- conflicted
+++ resolved
@@ -1123,7 +1123,6 @@
   permalink: true
   help: "Randomizes the Isle of Songs puzzle and the Ancient Cistern/Sandship directional door puzzles."
   ui: option_random_puzzles
-<<<<<<< HEAD
 - name: Ammo Availability
   command: ammo-availability
   type: singlechoice
@@ -1140,7 +1139,6 @@
         **Useful**: Ammo pots will be added in key places near checks requiring a specific ammo to reduce back-tracking.
         **Plentiful**: Ammo pots will be added next to all Bird Statues."
   ui: option_ammo_availability
-=======
 - name: Hint Importance
   command: hint-importance
   type: boolean
@@ -1149,5 +1147,4 @@
         possibly required (a progress item that isn't SotS but unlocks useful locations), or not required
         (a progress item that only unlocks ultimately useless locations and can be ignored). This text will not
         appear for items that are trivially unrequired (i.e., junk items).
-  ui: option_hint_importance
->>>>>>> d9079f88
+  ui: option_hint_importance