--- conflicted
+++ resolved
@@ -178,7 +178,6 @@
   help: Enables progression items to appear in all Batreaux rewards up to an including
     the specified amount.
   ui: option_max_batreaux_reward
-<<<<<<< HEAD
 - name: Shop Mode
   command: shop-mode
   type: singlechoice
@@ -192,7 +191,6 @@
     items. Always Junk will randomize the shops, but will not place progression items in shops.
     Randmomized will apply standard randomization to shops.
   ui: option_shopsanity
-=======
 - name: Rupoor Mode
   command: rupoor-mode
   type: singlechoice
@@ -207,5 +205,4 @@
     (not replacing existing items), Mayhem replaces half of the junk pool and Insanity replaces the entire
     pool. All modes also add ruppors to the backup, duplicatable pool for when all other items have been
     placed
-  ui: option_rupoor_mode
->>>>>>> 8612798c
+  ui: option_rupoor_mode