--- conflicted
+++ resolved
@@ -64,11 +64,7 @@
      <string/>
     </property>
     <property name="currentIndex">
-<<<<<<< HEAD
      <number>2</number>
-=======
-     <number>4</number>
->>>>>>> 3fd7a977
     </property>
     <widget class="QWidget" name="tab">
      <attribute name="title">
@@ -1174,11 +1170,7 @@
         <rect>
          <x>10</x>
          <y>20</y>
-<<<<<<< HEAD
          <width>161</width>
-=======
-         <width>181</width>
->>>>>>> 3fd7a977
          <height>211</height>
         </rect>
        </property>
