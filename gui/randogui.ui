<?xml version="1.0" encoding="UTF-8"?>
<ui version="4.0">
 <class>MainWindow</class>
 <widget class="QMainWindow" name="MainWindow">
  <property name="geometry">
   <rect>
    <x>0</x>
    <y>0</y>
    <width>952</width>
<<<<<<< HEAD
    <height>667</height>
=======
    <height>690</height>
>>>>>>> 4ef2558c
   </rect>
  </property>
  <property name="sizePolicy">
   <sizepolicy hsizetype="Fixed" vsizetype="Fixed">
    <horstretch>0</horstretch>
    <verstretch>0</verstretch>
   </sizepolicy>
  </property>
  <property name="windowTitle">
   <string>Skyward Sword Randomizer</string>
  </property>
  <widget class="QWidget" name="centralwidget">
   <property name="sizePolicy">
    <sizepolicy hsizetype="Preferred" vsizetype="Preferred">
     <horstretch>0</horstretch>
     <verstretch>0</verstretch>
    </sizepolicy>
   </property>
   <widget class="QWidget" name="gridLayoutWidget">
    <property name="geometry">
     <rect>
      <x>10</x>
      <y>10</y>
      <width>931</width>
      <height>58</height>
     </rect>
    </property>
    <layout class="QGridLayout" name="gridLayout">
     <item row="1" column="7">
      <widget class="QPushButton" name="seed_button">
       <property name="text">
        <string>New Seed</string>
       </property>
      </widget>
     </item>
     <item row="0" column="0">
      <widget class="QLabel" name="label_2">
       <property name="text">
        <string>Output Folder</string>
       </property>
       <property name="alignment">
        <set>Qt::AlignRight|Qt::AlignTrailing|Qt::AlignVCenter</set>
       </property>
      </widget>
     </item>
     <item row="1" column="0">
      <widget class="QLabel" name="label_3">
       <property name="toolTip">
        <string/>
       </property>
       <property name="toolTipDuration">
        <number>-1</number>
       </property>
       <property name="statusTip">
        <string/>
       </property>
       <property name="layoutDirection">
        <enum>Qt::LeftToRight</enum>
       </property>
       <property name="autoFillBackground">
        <bool>false</bool>
       </property>
       <property name="text">
        <string>Seed</string>
       </property>
       <property name="alignment">
        <set>Qt::AlignRight|Qt::AlignTrailing|Qt::AlignVCenter</set>
       </property>
      </widget>
     </item>
     <item row="0" column="7">
      <widget class="QPushButton" name="ouput_folder_browse_button">
       <property name="text">
        <string>Browse</string>
       </property>
      </widget>
     </item>
     <item row="1" column="1">
      <widget class="QLineEdit" name="seed"/>
     </item>
     <item row="0" column="1">
      <widget class="QLineEdit" name="output_folder"/>
     </item>
    </layout>
   </widget>
   <widget class="QGroupBox" name="groupBox">
    <property name="geometry">
     <rect>
      <x>10</x>
      <y>140</y>
      <width>931</width>
      <height>151</height>
     </rect>
    </property>
    <property name="title">
     <string>Where should progress items appear?</string>
    </property>
    <widget class="QWidget" name="gridLayoutWidget_3">
     <property name="geometry">
      <rect>
       <x>10</x>
       <y>20</y>
       <width>911</width>
       <height>121</height>
      </rect>
     </property>
     <layout class="QGridLayout" name="gridLayout_3">
      <item row="4" column="0">
       <widget class="QCheckBox" name="progression_short">
        <property name="text">
         <string>Short Quests</string>
        </property>
       </widget>
      </item>
      <item row="1" column="2">
       <widget class="QCheckBox" name="progression_free_gift">
        <property name="text">
         <string>Free Gifts</string>
        </property>
       </widget>
      </item>
      <item row="1" column="4">
       <widget class="QCheckBox" name="progression_miscellaneous">
        <property name="text">
         <string>Miscellaneous</string>
        </property>
       </widget>
      </item>
      <item row="2" column="1">
       <widget class="QCheckBox" name="progression_digging">
        <property name="text">
         <string>Digging Spots</string>
        </property>
       </widget>
      </item>
      <item row="4" column="1">
       <widget class="QCheckBox" name="progression_long">
        <property name="text">
         <string>Long Quests</string>
        </property>
       </widget>
      </item>
      <item row="1" column="0">
       <widget class="QCheckBox" name="progression_dungeon">
        <property name="text">
         <string>Dungeons</string>
        </property>
       </widget>
      </item>
      <item row="3" column="1">
       <widget class="QCheckBox" name="progression_minigame">
        <property name="text">
         <string>Minigames</string>
        </property>
       </widget>
      </item>
      <item row="2" column="2">
       <widget class="QCheckBox" name="progression_bombable">
        <property name="text">
         <string>Bombable Walls</string>
        </property>
       </widget>
      </item>
      <item row="3" column="3">
       <widget class="QCheckBox" name="progression_crystal">
        <property name="text">
         <string>Loose Crystals</string>
        </property>
       </widget>
      </item>
      <item row="3" column="0">
       <widget class="QCheckBox" name="progression_spiral_charge">
        <property name="text">
         <string>Spiral Charge Chests</string>
        </property>
       </widget>
      </item>
      <item row="2" column="3">
       <widget class="QCheckBox" name="progression_combat">
        <property name="text">
         <string>Combat Rewards</string>
        </property>
       </widget>
      </item>
      <item row="3" column="2">
       <layout class="QHBoxLayout" name="horizontalLayout_6">
        <item>
         <widget class="QComboBox" name="option_max_batreaux_reward"/>
        </item>
        <item>
         <widget class="QLabel" name="label_for_option_max_batreaux_reward">
          <property name="text">
           <string>Batreaux</string>
          </property>
         </widget>
        </item>
       </layout>
      </item>
      <item row="4" column="4">
       <widget class="QCheckBox" name="progression_scrapper">
        <property name="text">
         <string>Scrapper Quests</string>
        </property>
       </widget>
      </item>
      <item row="2" column="0">
       <widget class="QCheckBox" name="progression_silent_realm">
        <property name="text">
         <string>Silent Realms</string>
        </property>
       </widget>
      </item>
      <item row="1" column="3">
       <widget class="QCheckBox" name="progression_freestanding">
        <property name="text">
         <string>Freestanding Items</string>
        </property>
       </widget>
      </item>
      <item row="2" column="4">
       <widget class="QCheckBox" name="progression_song">
        <property name="text">
         <string>Songs</string>
        </property>
       </widget>
      </item>
      <item row="1" column="1">
       <widget class="QCheckBox" name="progression_mini_dungeon">
        <property name="text">
         <string>Mini Dungeons</string>
        </property>
       </widget>
      </item>
      <item row="4" column="3">
       <widget class="QCheckBox" name="progression_crystal_quest">
        <property name="text">
         <string>Crystal Quests</string>
        </property>
       </widget>
      </item>
      <item row="4" column="2">
       <widget class="QCheckBox" name="progression_fetch">
        <property name="text">
         <string>Fetch Quests</string>
        </property>
       </widget>
      </item>
      <item row="3" column="4">
       <widget class="QCheckBox" name="progression_peatrice">
        <property name="text">
         <string>Peatrice</string>
        </property>
       </widget>
      </item>
     </layout>
    </widget>
   </widget>
   <widget class="QGroupBox" name="groupBox_2">
    <property name="geometry">
     <rect>
      <x>10</x>
      <y>420</y>
      <width>931</width>
<<<<<<< HEAD
      <height>141</height>
=======
      <height>161</height>
>>>>>>> 4ef2558c
     </rect>
    </property>
    <property name="title">
     <string>Additional Options</string>
    </property>
    <widget class="QWidget" name="gridLayoutWidget_2">
     <property name="geometry">
      <rect>
       <x>10</x>
       <y>20</y>
       <width>911</width>
<<<<<<< HEAD
       <height>124</height>
      </rect>
     </property>
     <layout class="QGridLayout" name="gridLayout_2">
      <item row="3" column="4">
=======
       <height>141</height>
      </rect>
     </property>
     <layout class="QGridLayout" name="gridLayout_2">
      <item row="2" column="4">
>>>>>>> 4ef2558c
       <layout class="QHBoxLayout" name="horizontalLayout_2">
        <property name="spacing">
         <number>6</number>
        </property>
        <property name="sizeConstraint">
         <enum>QLayout::SetDefaultConstraint</enum>
        </property>
       </layout>
      </item>
<<<<<<< HEAD
      <item row="0" column="0">
       <widget class="QLabel" name="label_for_option_randomize_entrances">
        <property name="text">
         <string>Randomize Entrances</string>
        </property>
       </widget>
      </item>
      <item row="1" column="0" colspan="2">
=======
      <item row="0" column="0" colspan="2">
>>>>>>> 4ef2558c
       <widget class="QCheckBox" name="option_swordless">
        <property name="text">
         <string>Swordless</string>
        </property>
       </widget>
      </item>
<<<<<<< HEAD
      <item row="2" column="0" colspan="2">
=======
      <item row="1" column="0" colspan="2">
>>>>>>> 4ef2558c
       <widget class="QCheckBox" name="option_empty_unrequired_dungeons">
        <property name="text">
         <string>Race Mode</string>
        </property>
       </widget>
      </item>
<<<<<<< HEAD
      <item row="3" column="0" colspan="2">
=======
      <item row="0" column="3">
       <widget class="QLabel" name="label_for_option_starting_tablet_count">
        <property name="text">
         <string>Starting Tablets</string>
        </property>
       </widget>
      </item>
      <item row="2" column="0" colspan="2">
>>>>>>> 4ef2558c
       <widget class="QCheckBox" name="option_skip_skykeep">
        <property name="text">
         <string>Skip Skykeep</string>
        </property>
       </widget>
      </item>
<<<<<<< HEAD
      <item row="2" column="2" colspan="3">
=======
      <item row="1" column="2" colspan="3">
>>>>>>> 4ef2558c
       <widget class="QCheckBox" name="option_closed_thunderhead">
        <property name="text">
         <string>Closed Thunderhead</string>
        </property>
       </widget>
      </item>
<<<<<<< HEAD
      <item row="1" column="2">
=======
      <item row="0" column="2">
>>>>>>> 4ef2558c
       <widget class="QSpinBox" name="option_starting_tablet_count">
        <property name="maximumSize">
         <size>
          <width>41</width>
          <height>16777215</height>
         </size>
        </property>
       </widget>
      </item>
<<<<<<< HEAD
      <item row="3" column="2">
       <widget class="QSpinBox" name="option_required_dungeon_count">
        <property name="enabled">
         <bool>true</bool>
        </property>
        <property name="sizePolicy">
         <sizepolicy hsizetype="Minimum" vsizetype="Fixed">
          <horstretch>0</horstretch>
          <verstretch>0</verstretch>
         </sizepolicy>
        </property>
        <property name="maximumSize">
         <size>
          <width>41</width>
          <height>16777215</height>
         </size>
        </property>
       </widget>
      </item>
      <item row="1" column="4">
       <layout class="QHBoxLayout" name="horizontalLayout_5"/>
      </item>
      <item row="0" column="1">
       <widget class="QComboBox" name="option_randomize_entrances">
        <property name="currentText">
         <string>None</string>
        </property>
        <property name="currentIndex">
         <number>0</number>
        </property>
        <item>
         <property name="text">
          <string>None</string>
         </property>
        </item>
        <item>
         <property name="text">
          <string>Dungeons</string>
         </property>
        </item>
        <item>
         <property name="text">
          <string>Dungeons + Sky Keep</string>
         </property>
        </item>
       </widget>
      </item>
      <item row="3" column="3">
       <widget class="QLabel" name="label_for_option_required_dungeon_count">
        <property name="text">
         <string>Required Dungeon Count</string>
        </property>
       </widget>
      </item>
      <item row="1" column="3">
       <widget class="QLabel" name="label_for_option_starting_tablet_count">
        <property name="text">
         <string>Starting Tablets</string>
=======
      <item row="2" column="3">
       <widget class="QLabel" name="label_for_option_required_dungeon_count">
        <property name="text">
         <string>Required Dungeon Count</string>
        </property>
       </widget>
      </item>
      <item row="2" column="2">
       <widget class="QSpinBox" name="option_required_dungeon_count">
        <property name="enabled">
         <bool>true</bool>
        </property>
        <property name="sizePolicy">
         <sizepolicy hsizetype="Minimum" vsizetype="Fixed">
          <horstretch>0</horstretch>
          <verstretch>0</verstretch>
         </sizepolicy>
        </property>
        <property name="maximumSize">
         <size>
          <width>41</width>
          <height>16777215</height>
         </size>
        </property>
       </widget>
      </item>
      <item row="0" column="4">
       <layout class="QHBoxLayout" name="horizontalLayout_5"/>
      </item>
      <item row="3" column="0" colspan="2">
       <widget class="QCheckBox" name="option_start_pouch">
        <property name="text">
         <string>Start with Adventure Pouch</string>
        </property>
       </widget>
      </item>
      <item row="3" column="2" colspan="3">
       <widget class="QCheckBox" name="option_skip_imp_2">
        <property name="text">
         <string>Skip Imprisoned 2</string>
>>>>>>> 4ef2558c
        </property>
       </widget>
      </item>
     </layout>
    </widget>
   </widget>
   <widget class="QWidget" name="horizontalLayoutWidget">
    <property name="geometry">
     <rect>
      <x>10</x>
<<<<<<< HEAD
      <y>630</y>
=======
      <y>650</y>
>>>>>>> 4ef2558c
      <width>931</width>
      <height>31</height>
     </rect>
    </property>
    <layout class="QHBoxLayout" name="horizontalLayout">
     <item>
      <widget class="QCheckBox" name="option_dry_run">
       <property name="text">
        <string>Dry Run</string>
       </property>
      </widget>
     </item>
     <item>
      <widget class="QCheckBox" name="option_hero_mode">
       <property name="text">
        <string>Hero Mode</string>
       </property>
      </widget>
     </item>
     <item>
      <widget class="QCheckBox" name="option_no_spoiler_log">
       <property name="text">
        <string>No Spoiler Log</string>
       </property>
      </widget>
     </item>
     <item>
      <spacer name="horizontalSpacer">
       <property name="orientation">
        <enum>Qt::Horizontal</enum>
       </property>
       <property name="sizeHint" stdset="0">
        <size>
         <width>40</width>
         <height>20</height>
        </size>
       </property>
      </spacer>
     </item>
     <item>
      <widget class="QPushButton" name="randomize_button">
       <property name="text">
        <string>Randomize</string>
       </property>
      </widget>
     </item>
    </layout>
   </widget>
   <widget class="QLabel" name="option_description">
    <property name="enabled">
     <bool>true</bool>
    </property>
    <property name="geometry">
     <rect>
      <x>10</x>
<<<<<<< HEAD
      <y>570</y>
=======
      <y>590</y>
>>>>>>> 4ef2558c
      <width>931</width>
      <height>20</height>
     </rect>
    </property>
    <property name="text">
     <string/>
    </property>
   </widget>
   <widget class="QWidget" name="horizontalLayoutWidget_2">
    <property name="geometry">
     <rect>
      <x>10</x>
<<<<<<< HEAD
      <y>600</y>
=======
      <y>620</y>
>>>>>>> 4ef2558c
      <width>931</width>
      <height>27</height>
     </rect>
    </property>
    <layout class="QHBoxLayout" name="horizontalLayout_3">
     <item>
      <widget class="QLabel" name="permalink_label">
       <property name="text">
        <string>Permalink (copy paste to share your settings)</string>
       </property>
      </widget>
     </item>
     <item>
      <widget class="QLineEdit" name="permalink"/>
     </item>
    </layout>
   </widget>
   <widget class="QGroupBox" name="groupBox_3">
    <property name="geometry">
     <rect>
      <x>10</x>
      <y>300</y>
      <width>931</width>
      <height>111</height>
     </rect>
    </property>
    <property name="title">
     <string>Goddess Cube Options</string>
    </property>
    <widget class="QWidget" name="gridLayoutWidget_4">
     <property name="geometry">
      <rect>
       <x>10</x>
       <y>20</y>
       <width>911</width>
       <height>83</height>
      </rect>
     </property>
     <layout class="QGridLayout" name="gridLayout_4">
      <item row="1" column="1">
       <widget class="QCheckBox" name="progression_eldin_goddess">
        <property name="text">
         <string>Eldin Volcano</string>
        </property>
       </widget>
      </item>
      <item row="0" column="0">
       <widget class="QCheckBox" name="progression_goddess">
        <property name="text">
         <string>Enabled</string>
        </property>
       </widget>
      </item>
      <item row="1" column="0">
       <widget class="QCheckBox" name="progression_faron_goddess">
        <property name="text">
         <string>Faron Woods</string>
        </property>
       </widget>
      </item>
      <item row="1" column="2">
       <widget class="QCheckBox" name="progression_lanayru_goddess">
        <property name="text">
         <string>Lanayru Desert</string>
        </property>
       </widget>
      </item>
      <item row="2" column="1">
       <widget class="QCheckBox" name="progression_summit_goddess">
        <property name="text">
         <string>Volcano Summit</string>
        </property>
       </widget>
      </item>
      <item row="2" column="0">
       <widget class="QCheckBox" name="progression_floria_goddess">
        <property name="text">
         <string>Lake Floria</string>
        </property>
       </widget>
      </item>
      <item row="2" column="2">
       <widget class="QCheckBox" name="progression_sand_sea_goddess">
        <property name="text">
         <string>Sand Sea</string>
        </property>
       </widget>
      </item>
     </layout>
    </widget>
   </widget>
   <widget class="QGroupBox" name="groupBox_4">
    <property name="geometry">
     <rect>
      <x>10</x>
      <y>80</y>
      <width>931</width>
      <height>51</height>
     </rect>
    </property>
    <property name="title">
     <string>What areas of the world should progress items appear?</string>
    </property>
    <widget class="QWidget" name="horizontalLayoutWidget_3">
     <property name="geometry">
      <rect>
       <x>10</x>
       <y>20</y>
       <width>911</width>
       <height>25</height>
      </rect>
     </property>
     <layout class="QHBoxLayout" name="horizontalLayout_4">
      <item>
       <widget class="QCheckBox" name="progression_skyloft">
        <property name="text">
         <string>Skyloft</string>
        </property>
       </widget>
      </item>
      <item>
       <widget class="QCheckBox" name="progression_sky">
        <property name="text">
         <string>The Sky</string>
        </property>
       </widget>
      </item>
      <item>
       <widget class="QCheckBox" name="progression_thunderhead">
        <property name="text">
         <string>Thunderhead</string>
        </property>
       </widget>
      </item>
      <item>
       <widget class="QCheckBox" name="progression_faron">
        <property name="text">
         <string>Faron</string>
        </property>
       </widget>
      </item>
      <item>
       <widget class="QCheckBox" name="progression_eldin">
        <property name="text">
         <string>Eldin</string>
        </property>
       </widget>
      </item>
      <item>
       <widget class="QCheckBox" name="progression_lanayru">
        <property name="text">
         <string>Lanayru</string>
        </property>
       </widget>
      </item>
     </layout>
    </widget>
   </widget>
  </widget>
 </widget>
 <resources/>
 <connections/>
</ui><|MERGE_RESOLUTION|>--- conflicted
+++ resolved
@@ -7,11 +7,7 @@
     <x>0</x>
     <y>0</y>
     <width>952</width>
-<<<<<<< HEAD
-    <height>667</height>
-=======
     <height>690</height>
->>>>>>> 4ef2558c
    </rect>
   </property>
   <property name="sizePolicy">
@@ -275,11 +271,7 @@
       <x>10</x>
       <y>420</y>
       <width>931</width>
-<<<<<<< HEAD
-      <height>141</height>
-=======
       <height>161</height>
->>>>>>> 4ef2558c
      </rect>
     </property>
     <property name="title">
@@ -291,19 +283,11 @@
        <x>10</x>
        <y>20</y>
        <width>911</width>
-<<<<<<< HEAD
-       <height>124</height>
-      </rect>
-     </property>
-     <layout class="QGridLayout" name="gridLayout_2">
-      <item row="3" column="4">
-=======
        <height>141</height>
       </rect>
      </property>
      <layout class="QGridLayout" name="gridLayout_2">
       <item row="2" column="4">
->>>>>>> 4ef2558c
        <layout class="QHBoxLayout" name="horizontalLayout_2">
         <property name="spacing">
          <number>6</number>
@@ -313,38 +297,20 @@
         </property>
        </layout>
       </item>
-<<<<<<< HEAD
-      <item row="0" column="0">
-       <widget class="QLabel" name="label_for_option_randomize_entrances">
-        <property name="text">
-         <string>Randomize Entrances</string>
+      <item row="0" column="0" colspan="2">
+       <widget class="QCheckBox" name="option_swordless">
+        <property name="text">
+         <string>Swordless</string>
         </property>
        </widget>
       </item>
       <item row="1" column="0" colspan="2">
-=======
-      <item row="0" column="0" colspan="2">
->>>>>>> 4ef2558c
-       <widget class="QCheckBox" name="option_swordless">
-        <property name="text">
-         <string>Swordless</string>
-        </property>
-       </widget>
-      </item>
-<<<<<<< HEAD
-      <item row="2" column="0" colspan="2">
-=======
-      <item row="1" column="0" colspan="2">
->>>>>>> 4ef2558c
        <widget class="QCheckBox" name="option_empty_unrequired_dungeons">
         <property name="text">
          <string>Race Mode</string>
         </property>
        </widget>
       </item>
-<<<<<<< HEAD
-      <item row="3" column="0" colspan="2">
-=======
       <item row="0" column="3">
        <widget class="QLabel" name="label_for_option_starting_tablet_count">
         <property name="text">
@@ -353,29 +319,20 @@
        </widget>
       </item>
       <item row="2" column="0" colspan="2">
->>>>>>> 4ef2558c
        <widget class="QCheckBox" name="option_skip_skykeep">
         <property name="text">
          <string>Skip Skykeep</string>
         </property>
        </widget>
       </item>
-<<<<<<< HEAD
-      <item row="2" column="2" colspan="3">
-=======
       <item row="1" column="2" colspan="3">
->>>>>>> 4ef2558c
        <widget class="QCheckBox" name="option_closed_thunderhead">
         <property name="text">
          <string>Closed Thunderhead</string>
         </property>
        </widget>
       </item>
-<<<<<<< HEAD
-      <item row="1" column="2">
-=======
       <item row="0" column="2">
->>>>>>> 4ef2558c
        <widget class="QSpinBox" name="option_starting_tablet_count">
         <property name="maximumSize">
          <size>
@@ -385,8 +342,14 @@
         </property>
        </widget>
       </item>
-<<<<<<< HEAD
-      <item row="3" column="2">
+      <item row="2" column="3">
+       <widget class="QLabel" name="label_for_option_required_dungeon_count">
+        <property name="text">
+         <string>Required Dungeon Count</string>
+        </property>
+       </widget>
+      </item>
+      <item row="2" column="2">
        <widget class="QSpinBox" name="option_required_dungeon_count">
         <property name="enabled">
          <bool>true</bool>
@@ -405,87 +368,38 @@
         </property>
        </widget>
       </item>
-      <item row="1" column="4">
-       <layout class="QHBoxLayout" name="horizontalLayout_5"/>
-      </item>
-      <item row="0" column="1">
+      <item row="0" column="4">
+       <layout class="QHBoxLayout" name="horizontalLayout_5">
+        <item>
+         <widget class="QCheckBox" name="option_skip_imp_2">
+          <property name="text">
+           <string>Skip Imprisoned 2</string>
+          </property>
+         </widget>
+        </item>
+       </layout>
+      </item>
+      <item row="3" column="0" colspan="2">
+       <widget class="QCheckBox" name="option_start_pouch">
+        <property name="text">
+         <string>Start with Adventure Pouch</string>
+        </property>
+       </widget>
+      </item>
+      <item row="3" column="4">
        <widget class="QComboBox" name="option_randomize_entrances">
         <property name="currentText">
-         <string>None</string>
+         <string/>
         </property>
         <property name="currentIndex">
-         <number>0</number>
-        </property>
-        <item>
-         <property name="text">
-          <string>None</string>
-         </property>
-        </item>
-        <item>
-         <property name="text">
-          <string>Dungeons</string>
-         </property>
-        </item>
-        <item>
-         <property name="text">
-          <string>Dungeons + Sky Keep</string>
-         </property>
-        </item>
+         <number>-1</number>
+        </property>
        </widget>
       </item>
       <item row="3" column="3">
-       <widget class="QLabel" name="label_for_option_required_dungeon_count">
-        <property name="text">
-         <string>Required Dungeon Count</string>
-        </property>
-       </widget>
-      </item>
-      <item row="1" column="3">
-       <widget class="QLabel" name="label_for_option_starting_tablet_count">
-        <property name="text">
-         <string>Starting Tablets</string>
-=======
-      <item row="2" column="3">
-       <widget class="QLabel" name="label_for_option_required_dungeon_count">
-        <property name="text">
-         <string>Required Dungeon Count</string>
-        </property>
-       </widget>
-      </item>
-      <item row="2" column="2">
-       <widget class="QSpinBox" name="option_required_dungeon_count">
-        <property name="enabled">
-         <bool>true</bool>
-        </property>
-        <property name="sizePolicy">
-         <sizepolicy hsizetype="Minimum" vsizetype="Fixed">
-          <horstretch>0</horstretch>
-          <verstretch>0</verstretch>
-         </sizepolicy>
-        </property>
-        <property name="maximumSize">
-         <size>
-          <width>41</width>
-          <height>16777215</height>
-         </size>
-        </property>
-       </widget>
-      </item>
-      <item row="0" column="4">
-       <layout class="QHBoxLayout" name="horizontalLayout_5"/>
-      </item>
-      <item row="3" column="0" colspan="2">
-       <widget class="QCheckBox" name="option_start_pouch">
-        <property name="text">
-         <string>Start with Adventure Pouch</string>
-        </property>
-       </widget>
-      </item>
-      <item row="3" column="2" colspan="3">
-       <widget class="QCheckBox" name="option_skip_imp_2">
-        <property name="text">
-         <string>Skip Imprisoned 2</string>
->>>>>>> 4ef2558c
+       <widget class="QLabel" name="label">
+        <property name="text">
+         <string>Randomize Entrances</string>
         </property>
        </widget>
       </item>
@@ -496,11 +410,7 @@
     <property name="geometry">
      <rect>
       <x>10</x>
-<<<<<<< HEAD
-      <y>630</y>
-=======
       <y>650</y>
->>>>>>> 4ef2558c
       <width>931</width>
       <height>31</height>
      </rect>
@@ -556,11 +466,7 @@
     <property name="geometry">
      <rect>
       <x>10</x>
-<<<<<<< HEAD
-      <y>570</y>
-=======
       <y>590</y>
->>>>>>> 4ef2558c
       <width>931</width>
       <height>20</height>
      </rect>
@@ -573,11 +479,7 @@
     <property name="geometry">
      <rect>
       <x>10</x>
-<<<<<<< HEAD
-      <y>600</y>
-=======
       <y>620</y>
->>>>>>> 4ef2558c
       <width>931</width>
       <height>27</height>
      </rect>
