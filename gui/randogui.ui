<?xml version="1.0" encoding="UTF-8"?>
<ui version="4.0">
 <class>MainWindow</class>
 <widget class="QMainWindow" name="MainWindow">
  <property name="geometry">
   <rect>
    <x>0</x>
    <y>0</y>
    <width>1051</width>
    <height>738</height>
   </rect>
  </property>
  <property name="sizePolicy">
   <sizepolicy hsizetype="Fixed" vsizetype="Fixed">
    <horstretch>0</horstretch>
    <verstretch>0</verstretch>
   </sizepolicy>
  </property>
  <property name="font">
   <font>
    <family>Segoe UI</family>
    <pointsize>9</pointsize>
   </font>
  </property>
  <property name="windowTitle">
   <string>Skyward Sword Randomizer</string>
  </property>
  <widget class="QWidget" name="centralwidget">
   <property name="sizePolicy">
    <sizepolicy hsizetype="Preferred" vsizetype="Preferred">
     <horstretch>0</horstretch>
     <verstretch>0</verstretch>
    </sizepolicy>
   </property>
   <widget class="QLabel" name="option_description">
    <property name="enabled">
     <bool>true</bool>
    </property>
    <property name="geometry">
     <rect>
      <x>10</x>
      <y>570</y>
      <width>931</width>
      <height>31</height>
     </rect>
    </property>
    <property name="text">
     <string/>
    </property>
    <property name="wordWrap">
     <bool>true</bool>
    </property>
   </widget>
   <widget class="QTabWidget" name="tabWidget">
    <property name="geometry">
     <rect>
      <x>10</x>
      <y>10</y>
      <width>1031</width>
      <height>541</height>
     </rect>
    </property>
    <property name="toolTip">
     <string/>
    </property>
    <property name="currentIndex">
     <number>2</number>
    </property>
    <widget class="QWidget" name="tab">
     <attribute name="title">
      <string>Setup</string>
     </attribute>
     <widget class="QWidget" name="verticalLayoutWidget_9">
      <property name="geometry">
       <rect>
        <x>10</x>
        <y>10</y>
        <width>1001</width>
        <height>115</height>
       </rect>
      </property>
      <layout class="QVBoxLayout" name="verticalLayout_29">
       <item>
        <layout class="QHBoxLayout" name="horizontalLayout_7">
         <item>
          <widget class="QLabel" name="label_2">
           <property name="text">
            <string>Output Folder</string>
           </property>
           <property name="alignment">
            <set>Qt::AlignRight|Qt::AlignTrailing|Qt::AlignVCenter</set>
           </property>
          </widget>
         </item>
         <item>
          <widget class="QLineEdit" name="output_folder"/>
         </item>
         <item>
          <widget class="QPushButton" name="ouput_folder_browse_button">
           <property name="text">
            <string>Browse</string>
           </property>
          </widget>
         </item>
        </layout>
       </item>
       <item>
        <layout class="QVBoxLayout" name="verticalLayout_32">
         <item>
          <widget class="QCheckBox" name="option_plando">
           <property name="text">
            <string>Enable Plandomizer</string>
           </property>
          </widget>
         </item>
         <item>
          <layout class="QHBoxLayout" name="horizontalLayout_19">
           <item>
            <widget class="QLineEdit" name="plando_file"/>
           </item>
           <item>
            <widget class="QPushButton" name="plando_file_browse">
             <property name="text">
              <string>Browse</string>
             </property>
            </widget>
           </item>
          </layout>
         </item>
        </layout>
       </item>
       <item>
        <spacer name="verticalSpacer_12">
         <property name="orientation">
          <enum>Qt::Vertical</enum>
         </property>
         <property name="sizeHint" stdset="0">
          <size>
           <width>20</width>
           <height>40</height>
          </size>
         </property>
        </spacer>
       </item>
      </layout>
     </widget>
     <widget class="QGroupBox" name="groupBox_12">
      <property name="geometry">
       <rect>
        <x>10</x>
        <y>130</y>
        <width>181</width>
        <height>131</height>
       </rect>
      </property>
      <property name="title">
       <string>Additional File Generation</string>
      </property>
      <widget class="QWidget" name="verticalLayoutWidget_13">
       <property name="geometry">
        <rect>
         <x>10</x>
         <y>20</y>
         <width>169</width>
         <height>89</height>
        </rect>
       </property>
       <layout class="QVBoxLayout" name="verticalLayout_33">
        <item>
         <widget class="QCheckBox" name="option_no_spoiler_log">
          <property name="text">
           <string>No Spoiler Log</string>
          </property>
         </widget>
        </item>
        <item>
         <widget class="QCheckBox" name="option_json_spoiler">
          <property name="text">
           <string>Generate JSON Spoiler Log</string>
          </property>
         </widget>
        </item>
        <item>
         <widget class="QCheckBox" name="option_out_placement_file">
          <property name="text">
           <string>Generate Placement File</string>
          </property>
         </widget>
        </item>
        <item>
         <spacer name="verticalSpacer_13">
          <property name="orientation">
           <enum>Qt::Vertical</enum>
          </property>
          <property name="sizeHint" stdset="0">
           <size>
            <width>20</width>
            <height>40</height>
           </size>
          </property>
         </spacer>
        </item>
       </layout>
      </widget>
     </widget>
     <widget class="QGroupBox" name="groupBox_13">
      <property name="geometry">
       <rect>
        <x>210</x>
        <y>130</y>
        <width>131</width>
        <height>131</height>
       </rect>
      </property>
      <property name="title">
       <string>Advanced Options</string>
      </property>
      <widget class="QWidget" name="verticalLayoutWidget_14">
       <property name="geometry">
        <rect>
         <x>10</x>
         <y>20</y>
         <width>111</width>
         <height>101</height>
        </rect>
       </property>
       <layout class="QVBoxLayout" name="verticalLayout_34">
        <item>
         <widget class="QCheckBox" name="option_dry_run">
          <property name="text">
           <string>Dry Run</string>
          </property>
         </widget>
        </item>
        <item>
         <spacer name="verticalSpacer_14">
          <property name="orientation">
           <enum>Qt::Vertical</enum>
          </property>
          <property name="sizeHint" stdset="0">
           <size>
            <width>20</width>
            <height>40</height>
           </size>
          </property>
         </spacer>
        </item>
       </layout>
      </widget>
     </widget>
     <widget class="QGroupBox" name="groupBox_14">
      <property name="geometry">
       <rect>
        <x>360</x>
        <y>130</y>
        <width>131</width>
        <height>131</height>
       </rect>
      </property>
      <property name="title">
       <string>Cosmetics</string>
      </property>
      <widget class="QWidget" name="verticalLayoutWidget_8">
       <property name="geometry">
        <rect>
         <x>10</x>
         <y>20</y>
         <width>111</width>
         <height>80</height>
        </rect>
       </property>
       <layout class="QVBoxLayout" name="verticalLayout_17">
        <item>
         <widget class="QCheckBox" name="option_tunic_swap">
          <property name="text">
           <string>Tunic Swap</string>
          </property>
         </widget>
        </item>
        <item>
         <spacer name="verticalSpacer_15">
          <property name="orientation">
           <enum>Qt::Vertical</enum>
          </property>
          <property name="sizeHint" stdset="0">
           <size>
            <width>20</width>
            <height>40</height>
           </size>
          </property>
         </spacer>
        </item>
       </layout>
      </widget>
     </widget>
     <widget class="QGroupBox" name="groupBox_15">
      <property name="geometry">
       <rect>
        <x>510</x>
        <y>130</y>
        <width>181</width>
        <height>131</height>
       </rect>
      </property>
      <property name="title">
       <string>Randomize Music</string>
      </property>
      <widget class="QWidget" name="verticalLayoutWidget_11">
       <property name="geometry">
        <rect>
         <x>10</x>
         <y>20</y>
         <width>161</width>
         <height>106</height>
        </rect>
       </property>
       <layout class="QVBoxLayout" name="verticalLayout_35">
        <item>
         <layout class="QVBoxLayout" name="verticalLayout_36">
          <item>
           <widget class="QLabel" name="label_for_option_music_rando">
            <property name="text">
             <string>Randomize Music</string>
            </property>
           </widget>
          </item>
          <item>
           <widget class="QComboBox" name="option_music_rando"/>
          </item>
         </layout>
        </item>
        <item>
         <widget class="QCheckBox" name="option_cutoff_gameover_music">
          <property name="text">
           <string>Cutoff Game Over Music</string>
          </property>
         </widget>
        </item>
        <item>
         <widget class="QCheckBox" name="option_allow_custom_music">
          <property name="text">
           <string>Allow Custom Music</string>
          </property>
         </widget>
        </item>
        <item>
         <spacer name="verticalSpacer_16">
          <property name="orientation">
           <enum>Qt::Vertical</enum>
          </property>
          <property name="sizeHint" stdset="0">
           <size>
            <width>20</width>
            <height>40</height>
           </size>
          </property>
         </spacer>
        </item>
       </layout>
      </widget>
     </widget>
     <widget class="QGroupBox" name="groupBox_17">
      <property name="geometry">
       <rect>
        <x>10</x>
        <y>270</y>
        <width>331</width>
        <height>101</height>
       </rect>
      </property>
      <property name="title">
       <string>Presets</string>
      </property>
      <widget class="QWidget" name="verticalLayoutWidget_16">
       <property name="geometry">
        <rect>
         <x>10</x>
         <y>20</y>
         <width>311</width>
         <height>78</height>
        </rect>
       </property>
       <layout class="QVBoxLayout" name="verticalLayout_39">
        <item>
         <widget class="QLabel" name="label_7">
          <property name="text">
           <string>Presets overwrite ALL game settings</string>
          </property>
         </widget>
        </item>
        <item>
         <widget class="QComboBox" name="presets_list"/>
        </item>
        <item>
         <layout class="QHBoxLayout" name="horizontalLayout_12">
          <item>
           <widget class="QPushButton" name="load_preset">
            <property name="text">
             <string>Load</string>
            </property>
           </widget>
          </item>
          <item>
           <widget class="QPushButton" name="save_preset">
            <property name="text">
             <string>Save</string>
            </property>
           </widget>
          </item>
          <item>
           <widget class="QPushButton" name="delete_preset">
            <property name="text">
             <string>Delete</string>
            </property>
           </widget>
          </item>
         </layout>
        </item>
       </layout>
      </widget>
     </widget>
    </widget>
    <widget class="QWidget" name="tab_3">
     <attribute name="title">
      <string>Progress Locations</string>
     </attribute>
     <widget class="QGroupBox" name="groupBox_4">
      <property name="geometry">
       <rect>
        <x>10</x>
        <y>10</y>
        <width>1001</width>
        <height>51</height>
       </rect>
      </property>
      <property name="title">
       <string>What areas of the world should progress items appear?</string>
      </property>
      <widget class="QWidget" name="horizontalLayoutWidget_3">
       <property name="geometry">
        <rect>
         <x>10</x>
         <y>20</y>
         <width>981</width>
         <height>25</height>
        </rect>
       </property>
       <layout class="QHBoxLayout" name="horizontalLayout_4">
        <item>
         <widget class="QCheckBox" name="progression_skyloft">
          <property name="text">
           <string>Skyloft</string>
          </property>
         </widget>
        </item>
        <item>
         <widget class="QCheckBox" name="progression_sky">
          <property name="text">
           <string>The Sky</string>
          </property>
         </widget>
        </item>
        <item>
         <widget class="QCheckBox" name="progression_thunderhead">
          <property name="text">
           <string>Thunderhead</string>
          </property>
         </widget>
        </item>
        <item>
         <widget class="QCheckBox" name="progression_faron">
          <property name="text">
           <string>Faron</string>
          </property>
         </widget>
        </item>
        <item>
         <widget class="QCheckBox" name="progression_eldin">
          <property name="text">
           <string>Eldin</string>
          </property>
         </widget>
        </item>
        <item>
         <widget class="QCheckBox" name="progression_lanayru">
          <property name="text">
           <string>Lanayru</string>
          </property>
         </widget>
        </item>
       </layout>
      </widget>
     </widget>
     <widget class="QGroupBox" name="groupBox">
      <property name="geometry">
       <rect>
        <x>10</x>
        <y>70</y>
        <width>1001</width>
        <height>191</height>
       </rect>
      </property>
      <property name="title">
       <string>Where should progress items appear?</string>
      </property>
      <widget class="QWidget" name="gridLayoutWidget_3">
       <property name="geometry">
        <rect>
         <x>10</x>
         <y>20</y>
         <width>981</width>
         <height>164</height>
        </rect>
       </property>
       <layout class="QGridLayout" name="gridLayout_3">
        <item row="1" column="4">
         <widget class="QCheckBox" name="progression_freestanding">
          <property name="text">
           <string>Freestanding Items</string>
          </property>
         </widget>
        </item>
        <item row="1" column="5">
         <widget class="QCheckBox" name="progression_miscellaneous">
          <property name="text">
           <string>Miscellaneous</string>
          </property>
         </widget>
        </item>
        <item row="3" column="0">
         <widget class="QCheckBox" name="progression_spiral_charge">
          <property name="text">
           <string>Spiral Charge Chests</string>
          </property>
         </widget>
        </item>
        <item row="2" column="3">
         <widget class="QCheckBox" name="progression_bombable">
          <property name="text">
           <string>Bombable Walls</string>
          </property>
         </widget>
        </item>
        <item row="2" column="0">
         <widget class="QCheckBox" name="progression_silent_realm">
          <property name="text">
           <string>Silent Realms</string>
          </property>
         </widget>
        </item>
        <item row="4" column="2">
         <widget class="QCheckBox" name="progression_long">
          <property name="text">
           <string>Long Quests</string>
          </property>
         </widget>
        </item>
        <item row="2" column="5">
         <widget class="QCheckBox" name="progression_song">
          <property name="text">
           <string>Songs</string>
          </property>
         </widget>
        </item>
        <item row="3" column="2">
         <widget class="QCheckBox" name="progression_minigame">
          <property name="text">
           <string>Minigames</string>
          </property>
         </widget>
        </item>
        <item row="4" column="5">
         <widget class="QCheckBox" name="progression_scrapper">
          <property name="text">
           <string>Scrapper Quests</string>
          </property>
         </widget>
        </item>
        <item row="1" column="0">
         <widget class="QCheckBox" name="progression_dungeon">
          <property name="text">
           <string>Dungeons</string>
          </property>
         </widget>
        </item>
        <item row="3" column="3">
         <layout class="QHBoxLayout" name="horizontalLayout_6">
          <item>
           <widget class="QComboBox" name="option_max_batreaux_reward"/>
          </item>
          <item>
           <widget class="QLabel" name="label_for_option_max_batreaux_reward">
            <property name="text">
             <string>Batreaux</string>
            </property>
           </widget>
          </item>
         </layout>
        </item>
        <item row="4" column="4">
         <widget class="QCheckBox" name="progression_crystal_quest">
          <property name="text">
           <string>Crystal Quests</string>
          </property>
         </widget>
        </item>
        <item row="3" column="5">
         <widget class="QCheckBox" name="progression_peatrice">
          <property name="text">
           <string>Peatrice</string>
          </property>
         </widget>
        </item>
        <item row="5" column="5">
         <widget class="QCheckBox" name="progression_expensive">
          <property name="text">
           <string>Expensive Purchases</string>
          </property>
         </widget>
        </item>
        <item row="2" column="4">
         <widget class="QCheckBox" name="progression_combat">
          <property name="text">
           <string>Combat Rewards</string>
          </property>
         </widget>
        </item>
        <item row="3" column="4">
         <widget class="QCheckBox" name="progression_crystal">
          <property name="text">
           <string>Loose Crystals</string>
          </property>
         </widget>
        </item>
        <item row="5" column="3">
         <widget class="QCheckBox" name="progression_cheap">
          <property name="text">
           <string>Cheap Purchases</string>
          </property>
         </widget>
        </item>
        <item row="1" column="3">
         <widget class="QCheckBox" name="progression_free_gift">
          <property name="text">
           <string>Free Gifts</string>
          </property>
         </widget>
        </item>
        <item row="1" column="2">
         <widget class="QCheckBox" name="progression_mini_dungeon">
          <property name="text">
           <string>Mini Dungeons</string>
          </property>
         </widget>
        </item>
        <item row="4" column="3">
         <widget class="QCheckBox" name="progression_fetch">
          <property name="text">
           <string>Fetch Quests</string>
          </property>
         </widget>
        </item>
        <item row="2" column="2">
         <widget class="QCheckBox" name="progression_digging">
          <property name="text">
           <string>Digging Spots</string>
          </property>
         </widget>
        </item>
        <item row="5" column="2">
         <widget class="QCheckBox" name="progression_beedle">
          <property name="text">
           <string>Beedle's Shop</string>
          </property>
         </widget>
        </item>
        <item row="5" column="4">
         <widget class="QCheckBox" name="progression_medium">
          <property name="text">
           <string>Medium Cost Purchases</string>
          </property>
         </widget>
        </item>
        <item row="5" column="0">
         <layout class="QHBoxLayout" name="horizontalLayout_11">
          <item>
           <widget class="QComboBox" name="option_shopsanity"/>
          </item>
          <item>
           <widget class="QLabel" name="label_10">
            <property name="text">
             <string>Shop Mode</string>
            </property>
           </widget>
          </item>
         </layout>
        </item>
        <item row="4" column="0">
         <widget class="QCheckBox" name="progression_short">
          <property name="text">
           <string>Short Quests</string>
          </property>
         </widget>
        </item>
        <item row="6" column="0">
         <layout class="QHBoxLayout" name="horizontalLayout_9">
          <item>
           <widget class="QComboBox" name="option_rupeesanity"/>
          </item>
          <item>
           <widget class="QLabel" name="label_for_option_rupeesanity">
            <property name="text">
             <string>Rupeesanity</string>
            </property>
           </widget>
          </item>
         </layout>
        </item>
        <item row="6" column="2">
         <widget class="QCheckBox" name="progression_flooded_faron">
          <property name="text">
           <string>Flooded Faron</string>
          </property>
         </widget>
        </item>
       </layout>
      </widget>
     </widget>
     <widget class="QGroupBox" name="groupBox_3">
      <property name="geometry">
       <rect>
        <x>10</x>
        <y>270</y>
        <width>1001</width>
        <height>111</height>
       </rect>
      </property>
      <property name="title">
       <string>Goddess Cube Options</string>
      </property>
      <widget class="QWidget" name="gridLayoutWidget_4">
       <property name="geometry">
        <rect>
         <x>10</x>
         <y>20</y>
         <width>981</width>
         <height>83</height>
        </rect>
       </property>
       <layout class="QGridLayout" name="gridLayout_4">
        <item row="1" column="1">
         <widget class="QCheckBox" name="progression_eldin_goddess">
          <property name="text">
           <string>Eldin Volcano</string>
          </property>
         </widget>
        </item>
        <item row="0" column="0">
         <widget class="QCheckBox" name="progression_goddess">
          <property name="text">
           <string>Enabled</string>
          </property>
         </widget>
        </item>
        <item row="1" column="0">
         <widget class="QCheckBox" name="progression_faron_goddess">
          <property name="text">
           <string>Faron Woods</string>
          </property>
         </widget>
        </item>
        <item row="1" column="2">
         <widget class="QCheckBox" name="progression_lanayru_goddess">
          <property name="text">
           <string>Lanayru Desert</string>
          </property>
         </widget>
        </item>
        <item row="2" column="1">
         <widget class="QCheckBox" name="progression_summit_goddess">
          <property name="text">
           <string>Volcano Summit</string>
          </property>
         </widget>
        </item>
        <item row="2" column="0">
         <widget class="QCheckBox" name="progression_floria_goddess">
          <property name="text">
           <string>Lake Floria</string>
          </property>
         </widget>
        </item>
        <item row="2" column="2">
         <widget class="QCheckBox" name="progression_sand_sea_goddess">
          <property name="text">
           <string>Sand Sea</string>
          </property>
         </widget>
        </item>
       </layout>
      </widget>
     </widget>
    </widget>
    <widget class="QWidget" name="tab_4">
     <property name="toolTip">
      <string/>
     </property>
     <attribute name="title">
      <string>Additional Settings</string>
     </attribute>
     <widget class="QGroupBox" name="groupBox_5">
      <property name="geometry">
       <rect>
        <x>10</x>
        <y>10</y>
        <width>201</width>
        <height>251</height>
       </rect>
      </property>
      <property name="title">
       <string>Gate of Time and Horde Door</string>
      </property>
      <widget class="QWidget" name="verticalLayoutWidget">
       <property name="geometry">
        <rect>
         <x>10</x>
         <y>19</y>
         <width>181</width>
         <height>221</height>
        </rect>
       </property>
       <layout class="QVBoxLayout" name="verticalLayout">
        <item>
         <layout class="QVBoxLayout" name="verticalLayout_3">
          <item>
           <widget class="QLabel" name="label_for_option_got_starting_state">
            <property name="text">
             <string>Starting State</string>
            </property>
           </widget>
          </item>
          <item>
           <widget class="QComboBox" name="option_got_starting_state"/>
          </item>
         </layout>
        </item>
        <item>
         <layout class="QVBoxLayout" name="verticalLayout_4">
          <item>
           <widget class="QLabel" name="label_for_option_got_sword_requirement">
            <property name="text">
             <string>Sword Requirement</string>
            </property>
           </widget>
          </item>
          <item>
           <widget class="QComboBox" name="option_got_sword_requirement"/>
          </item>
         </layout>
        </item>
        <item>
         <layout class="QVBoxLayout" name="verticalLayout_5">
          <item>
           <widget class="QLabel" name="label_for_option_got_dungeon_requirement">
            <property name="text">
             <string>Dungeon Requirement</string>
            </property>
           </widget>
          </item>
          <item>
           <widget class="QComboBox" name="option_got_dungeon_requirement"/>
          </item>
          <item>
           <layout class="QHBoxLayout" name="horizontalLayout_8">
            <item>
             <widget class="QLabel" name="label_for_option_required_dungeon_count">
              <property name="text">
               <string>Required Dungeons</string>
              </property>
             </widget>
            </item>
            <item>
             <widget class="QSpinBox" name="option_required_dungeon_count">
              <property name="enabled">
               <bool>true</bool>
              </property>
              <property name="sizePolicy">
               <sizepolicy hsizetype="Minimum" vsizetype="Fixed">
                <horstretch>0</horstretch>
                <verstretch>0</verstretch>
               </sizepolicy>
              </property>
              <property name="maximumSize">
               <size>
                <width>41</width>
                <height>16777215</height>
               </size>
              </property>
             </widget>
            </item>
           </layout>
          </item>
         </layout>
        </item>
        <item>
         <spacer name="verticalSpacer_3">
          <property name="orientation">
           <enum>Qt::Vertical</enum>
          </property>
          <property name="sizeHint" stdset="0">
           <size>
            <width>20</width>
            <height>40</height>
           </size>
          </property>
         </spacer>
        </item>
       </layout>
      </widget>
     </widget>
     <widget class="QGroupBox" name="groupBox_7">
      <property name="geometry">
       <rect>
        <x>630</x>
        <y>10</y>
        <width>191</width>
        <height>251</height>
       </rect>
      </property>
      <property name="title">
       <string>Dungeons</string>
      </property>
      <widget class="QWidget" name="verticalLayoutWidget_7">
       <property name="geometry">
        <rect>
         <x>10</x>
         <y>20</y>
         <width>181</width>
         <height>236</height>
        </rect>
       </property>
       <layout class="QVBoxLayout" name="verticalLayout_10">
        <item>
         <layout class="QVBoxLayout" name="verticalLayout_11">
          <item>
           <widget class="QLabel" name="label_for_option_map_mode">
            <property name="text">
             <string>Map Mode</string>
            </property>
           </widget>
          </item>
          <item>
           <widget class="QComboBox" name="option_map_mode"/>
          </item>
         </layout>
        </item>
        <item>
         <layout class="QVBoxLayout" name="verticalLayout_12">
          <item>
           <widget class="QLabel" name="label_for_option_small_key_mode">
            <property name="text">
             <string>Small Keys</string>
            </property>
           </widget>
          </item>
          <item>
           <widget class="QComboBox" name="option_small_key_mode"/>
          </item>
         </layout>
        </item>
        <item>
         <layout class="QVBoxLayout" name="verticalLayout_13">
          <item>
           <widget class="QLabel" name="label_for_option_boss_key_mode">
            <property name="text">
             <string>Boss Keys</string>
            </property>
           </widget>
          </item>
          <item>
           <widget class="QComboBox" name="option_boss_key_mode"/>
          </item>
         </layout>
        </item>
        <item>
         <widget class="QCheckBox" name="option_empty_unrequired_dungeons">
          <property name="text">
           <string>Empty Unrequired Dungeons</string>
          </property>
         </widget>
        </item>
        <item>
         <layout class="QVBoxLayout" name="verticalLayout_40">
          <item>
           <widget class="QLabel" name="label_for_option_sword_reward">
            <property name="text">
             <string>Sword Dungeon Rewards</string>
            </property>
           </widget>
          </item>
          <item>
           <widget class="QComboBox" name="option_sword_dungeon_reward">
            <property name="currentText">
             <string/>
            </property>
            <property name="currentIndex">
             <number>-1</number>
            </property>
           </widget>
          </item>
         </layout>
        </item>
        <item>
         <spacer name="verticalSpacer_4">
          <property name="orientation">
           <enum>Qt::Vertical</enum>
          </property>
          <property name="sizeHint" stdset="0">
           <size>
            <width>20</width>
            <height>40</height>
           </size>
          </property>
         </spacer>
        </item>
       </layout>
      </widget>
     </widget>
     <widget class="QGroupBox" name="groupBox_8">
      <property name="geometry">
       <rect>
        <x>830</x>
        <y>10</y>
        <width>181</width>
        <height>251</height>
       </rect>
      </property>
      <property name="title">
       <string>Endgame Bosses</string>
      </property>
      <widget class="QWidget" name="verticalLayoutWidget_3">
       <property name="geometry">
        <rect>
         <x>10</x>
         <y>20</y>
         <width>161</width>
         <height>221</height>
        </rect>
       </property>
       <layout class="QVBoxLayout" name="verticalLayout_14">
        <item>
         <widget class="QCheckBox" name="option_imp_2">
          <property name="text">
           <string>Skip Imprisoned 2</string>
          </property>
         </widget>
        </item>
        <item>
         <widget class="QCheckBox" name="option_horde">
          <property name="text">
           <string>Skip Horde</string>
          </property>
         </widget>
        </item>
        <item>
         <widget class="QCheckBox" name="option_g3">
          <property name="text">
           <string>Skip Ghirahim 3</string>
          </property>
         </widget>
        </item>
        <item>
         <widget class="QCheckBox" name="option_demise">
          <property name="text">
           <string>Skip Demise</string>
          </property>
         </widget>
        </item>
        <item>
         <layout class="QHBoxLayout" name="horizontalLayout_20">
          <item>
           <widget class="QLabel" name="label_for_option_demise_count">
            <property name="text">
             <string>Demise Count</string>
            </property>
           </widget>
          </item>
          <item>
           <widget class="QSpinBox" name="option_demise_count">
            <property name="maximumSize">
             <size>
              <width>41</width>
              <height>16777215</height>
             </size>
            </property>
           </widget>
          </item>
         </layout>
        </item>
        <item>
         <spacer name="verticalSpacer_5">
          <property name="orientation">
           <enum>Qt::Vertical</enum>
          </property>
          <property name="sizeHint" stdset="0">
           <size>
            <width>20</width>
            <height>40</height>
           </size>
          </property>
         </spacer>
        </item>
       </layout>
      </widget>
     </widget>
     <widget class="QGroupBox" name="groupBox_2">
      <property name="geometry">
       <rect>
        <x>220</x>
        <y>10</y>
        <width>191</width>
        <height>251</height>
       </rect>
      </property>
      <property name="title">
       <string>Open Settings</string>
      </property>
      <widget class="QWidget" name="verticalLayoutWidget_2">
       <property name="geometry">
        <rect>
         <x>10</x>
         <y>20</y>
         <width>171</width>
         <height>221</height>
        </rect>
       </property>
       <layout class="QVBoxLayout" name="verticalLayout_2">
        <item>
         <layout class="QVBoxLayout" name="verticalLayout_6">
          <item>
           <widget class="QLabel" name="label_for_option_open_thunderhead">
            <property name="text">
             <string>Open Thunderhead</string>
            </property>
           </widget>
          </item>
          <item>
           <widget class="QComboBox" name="option_open_thunderhead"/>
          </item>
         </layout>
        </item>
        <item>
         <layout class="QVBoxLayout" name="verticalLayout_8">
          <item>
           <widget class="QLabel" name="label_for_option_open_lmf">
            <property name="text">
             <string>Open Lanayru Mining Facility</string>
            </property>
           </widget>
          </item>
          <item>
           <widget class="QComboBox" name="option_open_lmf"/>
          </item>
         </layout>
        </item>
        <item>
         <layout class="QHBoxLayout" name="horizontalLayout_10">
          <item>
           <widget class="QLabel" name="label_for_option_starting_tablet_count">
            <property name="text">
             <string>Starting Tablets</string>
            </property>
           </widget>
          </item>
          <item>
           <widget class="QSpinBox" name="option_starting_tablet_count">
            <property name="maximumSize">
             <size>
              <width>41</width>
              <height>16777215</height>
             </size>
            </property>
           </widget>
          </item>
         </layout>
        </item>
        <item>
         <widget class="QCheckBox" name="option_open_et">
          <property name="text">
           <string>Open Earth Temple</string>
          </property>
         </widget>
        </item>
        <item>
         <spacer name="verticalSpacer_2">
          <property name="orientation">
           <enum>Qt::Vertical</enum>
          </property>
          <property name="sizeHint" stdset="0">
           <size>
            <width>20</width>
            <height>40</height>
           </size>
          </property>
         </spacer>
        </item>
       </layout>
      </widget>
     </widget>
     <widget class="QGroupBox" name="groupBox_6">
      <property name="geometry">
       <rect>
        <x>420</x>
        <y>10</y>
        <width>201</width>
        <height>251</height>
       </rect>
      </property>
      <property name="title">
       <string>Overworld</string>
      </property>
      <widget class="QWidget" name="verticalLayoutWidget_4">
       <property name="geometry">
        <rect>
         <x>10</x>
         <y>19</y>
         <width>186</width>
         <height>221</height>
        </rect>
       </property>
       <layout class="QVBoxLayout" name="verticalLayout_7">
        <item>
         <layout class="QVBoxLayout" name="verticalLayout_9">
          <item>
           <widget class="QLabel" name="label_for_option_randomize_entrances">
            <property name="text">
             <string>Randomize Entrances</string>
            </property>
           </widget>
          </item>
          <item>
           <widget class="QComboBox" name="option_randomize_entrances">
            <property name="currentText">
             <string/>
            </property>
            <property name="currentIndex">
             <number>-1</number>
            </property>
           </widget>
          </item>
         </layout>
        </item>
        <item>
         <widget class="QCheckBox" name="option_randomize_trials">
          <property name="text">
           <string>Randomize Silent Realm Gates</string>
          </property>
         </widget>
        </item>
        <item>
         <layout class="QVBoxLayout" name="verticalLayout_trialshuffle">
          <item>
           <widget class="QLabel" name="label_4">
            <property name="text">
             <string>Shuffle Trial Objects</string>
            </property>
           </widget>
          </item>
          <item>
           <widget class="QComboBox" name="option_shuffle_trial_objects"/>
          </item>
         </layout>
        </item>
        <item>
         <spacer name="verticalSpacer">
          <property name="orientation">
           <enum>Qt::Vertical</enum>
          </property>
          <property name="sizeType">
           <enum>QSizePolicy::MinimumExpanding</enum>
          </property>
          <property name="sizeHint" stdset="0">
           <size>
            <width>20</width>
            <height>70</height>
           </size>
          </property>
         </spacer>
        </item>
       </layout>
      </widget>
     </widget>
     <widget class="QGroupBox" name="groupBox_9">
      <property name="geometry">
       <rect>
        <x>10</x>
        <y>270</y>
        <width>201</width>
        <height>241</height>
       </rect>
      </property>
      <property name="title">
       <string>Additional Options</string>
      </property>
      <widget class="QWidget" name="verticalLayoutWidget_5">
       <property name="geometry">
        <rect>
         <x>10</x>
         <y>20</y>
         <width>181</width>
         <height>210</height>
        </rect>
       </property>
       <layout class="QVBoxLayout" name="verticalLayout_15">
        <item>
         <layout class="QVBoxLayout" name="verticalLayout_28">
          <item>
           <widget class="QLabel" name="label_for_option_starting_sword">
            <property name="text">
             <string>Starting Sword</string>
            </property>
           </widget>
          </item>
          <item>
           <widget class="QComboBox" name="option_starting_sword"/>
          </item>
         </layout>
        </item>
        <item>
         <widget class="QCheckBox" name="option_start_pouch">
          <property name="text">
           <string>Start with Adventure Pouch</string>
          </property>
         </widget>
        </item>
        <item>
         <layout class="QVBoxLayout" name="verticalLayout_16">
          <item>
           <widget class="QLabel" name="label_for_option_rupoor">
            <property name="text">
             <string>Rupoor Mode</string>
            </property>
           </widget>
          </item>
          <item>
           <widget class="QComboBox" name="option_rupoor_mode"/>
          </item>
         </layout>
        </item>
        <item>
         <widget class="QCheckBox" name="option_gondo_upgrades">
          <property name="text">
           <string>Place Scrap Shop Upgrades</string>
          </property>
         </widget>
        </item>
        <item>
         <widget class="QCheckBox" name="option_hero_mode">
          <property name="text">
           <string>Hero Mode</string>
          </property>
         </widget>
        </item>
        <item>
         <widget class="QCheckBox" name="option_fix_bit_crashes">
          <property name="text">
           <string>Fix BiT crashes</string>
          </property>
         </widget>
        </item>
        <item>
         <spacer name="verticalSpacer_17">
          <property name="orientation">
           <enum>Qt::Vertical</enum>
          </property>
          <property name="sizeHint" stdset="0">
           <size>
            <width>20</width>
            <height>40</height>
           </size>
          </property>
         </spacer>
        </item>
       </layout>
      </widget>
     </widget>
     <widget class="QGroupBox" name="groupBox_16">
      <property name="geometry">
       <rect>
        <x>220</x>
        <y>270</y>
        <width>191</width>
        <height>241</height>
       </rect>
      </property>
      <property name="title">
       <string>Triforce</string>
      </property>
      <widget class="QWidget" name="verticalLayoutWidget_15">
       <property name="geometry">
        <rect>
         <x>10</x>
         <y>20</y>
         <width>171</width>
         <height>211</height>
        </rect>
       </property>
       <layout class="QVBoxLayout" name="verticalLayout_31">
        <item>
         <layout class="QVBoxLayout" name="verticalLayout_37"/>
        </item>
        <item>
         <widget class="QCheckBox" name="option_triforce_required">
          <property name="text">
           <string>Triforce Required</string>
          </property>
         </widget>
        </item>
        <item>
         <layout class="QVBoxLayout" name="verticalLayout_38">
          <item>
           <widget class="QLabel" name="label_for_option_triforce_shuffle">
            <property name="text">
             <string>Triforce Shuffle</string>
            </property>
           </widget>
          </item>
          <item>
           <widget class="QComboBox" name="option_triforce_shuffle">
            <property name="currentText">
             <string/>
            </property>
            <property name="currentIndex">
             <number>-1</number>
            </property>
           </widget>
          </item>
         </layout>
        </item>
        <item>
         <spacer name="verticalSpacer_6">
          <property name="orientation">
           <enum>Qt::Vertical</enum>
          </property>
          <property name="sizeType">
           <enum>QSizePolicy::MinimumExpanding</enum>
          </property>
          <property name="sizeHint" stdset="0">
           <size>
            <width>20</width>
            <height>70</height>
           </size>
          </property>
         </spacer>
        </item>
       </layout>
      </widget>
     </widget>
     <widget class="QGroupBox" name="groupBox_18">
      <property name="geometry">
       <rect>
<<<<<<< HEAD
        <x>420</x>
=======
        <x>430</x>
>>>>>>> 157a4fd3
        <y>270</y>
        <width>191</width>
        <height>241</height>
       </rect>
      </property>
      <property name="title">
       <string>Dowsing Options</string>
      </property>
      <widget class="QWidget" name="verticalLayoutWidget_17">
       <property name="geometry">
        <rect>
         <x>10</x>
         <y>20</y>
<<<<<<< HEAD
         <width>174</width>
=======
         <width>177</width>
>>>>>>> 157a4fd3
         <height>211</height>
        </rect>
       </property>
       <layout class="QVBoxLayout" name="verticalLayout_40">
        <item>
         <layout class="QVBoxLayout" name="verticalLayout_41"/>
        </item>
        <item>
<<<<<<< HEAD
         <layout class="QVBoxLayout" name="verticalLayout_42">
          <item>
           <widget class="QLabel" name="label_for_option_chest_dowsing">
            <property name="text">
             <string>Chest Dowsing</string>
            </property>
           </widget>
          </item>
          <item>
           <widget class="QComboBox" name="option_chest_dowsing">
            <property name="currentText">
             <string/>
            </property>
            <property name="currentIndex">
             <number>-1</number>
            </property>
           </widget>
          </item>
         </layout>
        </item>
        <item>
         <widget class="QCheckBox" name="option_dungeon_dowsing">
          <property name="text">
           <string>Allow Dowsing in Dungeons</string>
=======
         <widget class="QCheckBox" name="option_fill_dowsing_on_white_sword">
          <property name="text">
           <string>Fill Dowsing on White Sword</string>
>>>>>>> 157a4fd3
          </property>
         </widget>
        </item>
        <item>
         <spacer name="verticalSpacer_18">
          <property name="orientation">
           <enum>Qt::Vertical</enum>
          </property>
          <property name="sizeType">
           <enum>QSizePolicy::MinimumExpanding</enum>
          </property>
          <property name="sizeHint" stdset="0">
           <size>
            <width>20</width>
            <height>70</height>
           </size>
          </property>
         </spacer>
        </item>
       </layout>
      </widget>
     </widget>
    </widget>
    <widget class="QWidget" name="tab_5">
     <attribute name="title">
      <string>Logic Settings</string>
     </attribute>
     <widget class="QWidget" name="layoutWidget">
      <property name="geometry">
       <rect>
        <x>10</x>
        <y>10</y>
        <width>1001</width>
        <height>499</height>
       </rect>
      </property>
      <layout class="QVBoxLayout" name="verticalLayout_18">
       <item>
        <widget class="QLabel" name="label_for_option_logic_mode">
         <property name="text">
          <string>Logic Mode</string>
         </property>
        </widget>
       </item>
       <item>
        <widget class="QComboBox" name="option_logic_mode"/>
       </item>
       <item>
        <spacer name="verticalSpacer_7">
         <property name="orientation">
          <enum>Qt::Vertical</enum>
         </property>
         <property name="sizeHint" stdset="0">
          <size>
           <width>20</width>
           <height>40</height>
          </size>
         </property>
        </spacer>
       </item>
       <item>
        <layout class="QHBoxLayout" name="horizontalLayout_2">
         <item>
          <layout class="QVBoxLayout" name="verticalLayout_19">
           <item>
            <widget class="QLabel" name="label">
             <property name="text">
              <string>Exclude Locations</string>
             </property>
            </widget>
           </item>
           <item>
            <layout class="QHBoxLayout" name="horizontalLayout_17">
             <item>
              <widget class="QListView" name="enabled_locations"/>
             </item>
             <item>
              <layout class="QVBoxLayout" name="verticalLayout_20">
               <item>
                <widget class="QPushButton" name="enable_location">
                 <property name="text">
                  <string>&lt;---</string>
                 </property>
                </widget>
               </item>
               <item>
                <widget class="QPushButton" name="disable_location">
                 <property name="text">
                  <string>---&gt;</string>
                 </property>
                </widget>
               </item>
              </layout>
             </item>
             <item>
              <widget class="QListWidget" name="disabled_locations"/>
             </item>
            </layout>
           </item>
          </layout>
         </item>
         <item>
          <layout class="QVBoxLayout" name="verticalLayout_25">
           <item>
            <widget class="QLabel" name="label_5">
             <property name="text">
              <string>Enable Tricks</string>
             </property>
            </widget>
           </item>
           <item>
            <layout class="QHBoxLayout" name="horizontalLayout_18">
             <item>
              <widget class="QListView" name="enabled_tricks"/>
             </item>
             <item>
              <layout class="QVBoxLayout" name="verticalLayout_21">
               <item>
                <widget class="QPushButton" name="enable_trick">
                 <property name="text">
                  <string>&lt;---</string>
                 </property>
                </widget>
               </item>
               <item>
                <widget class="QPushButton" name="disable_trick">
                 <property name="text">
                  <string>---&gt;</string>
                 </property>
                </widget>
               </item>
              </layout>
             </item>
             <item>
              <widget class="QListView" name="disabled_tricks"/>
             </item>
            </layout>
           </item>
          </layout>
         </item>
        </layout>
       </item>
      </layout>
     </widget>
    </widget>
    <widget class="QWidget" name="tab_7">
     <attribute name="title">
      <string>Hints</string>
     </attribute>
     <widget class="QGroupBox" name="groupBox_10">
      <property name="geometry">
       <rect>
        <x>10</x>
        <y>10</y>
        <width>191</width>
        <height>231</height>
       </rect>
      </property>
      <property name="title">
       <string>Gossip Stone Hints</string>
      </property>
      <widget class="QWidget" name="verticalLayoutWidget_12">
       <property name="geometry">
        <rect>
         <x>10</x>
         <y>20</y>
         <width>175</width>
         <height>207</height>
        </rect>
       </property>
       <layout class="QVBoxLayout" name="verticalLayout_22">
        <item>
         <layout class="QVBoxLayout" name="verticalLayout_24">
          <item>
           <widget class="QLabel" name="label_for_option_hint_distribution">
            <property name="text">
             <string>Hint Distribution</string>
            </property>
           </widget>
          </item>
          <item>
           <widget class="QComboBox" name="option_hint_distribution"/>
          </item>
         </layout>
        </item>
        <item>
         <widget class="QCheckBox" name="option_cube_sots">
          <property name="text">
           <string>Separate Cube SotS Hints</string>
          </property>
         </widget>
        </item>
        <item>
         <widget class="QCheckBox" name="option_precise_item">
          <property name="text">
           <string>Precise Item Hints</string>
          </property>
         </widget>
        </item>
        <item>
         <spacer name="verticalSpacer_11">
          <property name="orientation">
           <enum>Qt::Vertical</enum>
          </property>
          <property name="sizeHint" stdset="0">
           <size>
            <width>20</width>
            <height>40</height>
           </size>
          </property>
         </spacer>
        </item>
       </layout>
      </widget>
     </widget>
     <widget class="QGroupBox" name="groupBox_11">
      <property name="geometry">
       <rect>
        <x>210</x>
        <y>10</y>
        <width>191</width>
        <height>231</height>
       </rect>
      </property>
      <property name="title">
       <string>Other Hints</string>
      </property>
      <widget class="QWidget" name="verticalLayoutWidget_6">
       <property name="geometry">
        <rect>
         <x>10</x>
         <y>20</y>
         <width>171</width>
         <height>201</height>
        </rect>
       </property>
       <layout class="QVBoxLayout" name="verticalLayout_26">
        <item>
         <layout class="QVBoxLayout" name="verticalLayout_27">
          <item>
           <widget class="QLabel" name="label_6">
            <property name="text">
             <string>Song Hints</string>
            </property>
           </widget>
          </item>
          <item>
           <widget class="QComboBox" name="option_song_hints"/>
          </item>
         </layout>
        </item>
        <item>
         <widget class="QCheckBox" name="option_impa_sot_hint">
          <property name="text">
           <string>Impa Stone of Trials Hint</string>
          </property>
         </widget>
        </item>
        <item>
         <spacer name="verticalSpacer_10">
          <property name="orientation">
           <enum>Qt::Vertical</enum>
          </property>
          <property name="sizeHint" stdset="0">
           <size>
            <width>20</width>
            <height>40</height>
           </size>
          </property>
         </spacer>
        </item>
       </layout>
      </widget>
     </widget>
    </widget>
    <widget class="QWidget" name="tab_6">
     <attribute name="title">
      <string>Starting Inventory</string>
     </attribute>
     <widget class="QWidget" name="horizontalLayoutWidget_5">
      <property name="geometry">
       <rect>
        <x>10</x>
        <y>10</y>
        <width>1011</width>
        <height>451</height>
       </rect>
      </property>
      <layout class="QHBoxLayout" name="horizontalLayout_5">
       <item>
        <widget class="QListView" name="randomized_items"/>
       </item>
       <item>
        <layout class="QVBoxLayout" name="verticalLayout_23">
         <item>
          <spacer name="verticalSpacer_9">
           <property name="orientation">
            <enum>Qt::Vertical</enum>
           </property>
           <property name="sizeHint" stdset="0">
            <size>
             <width>20</width>
             <height>40</height>
            </size>
           </property>
          </spacer>
         </item>
         <item>
          <widget class="QPushButton" name="randomize_item">
           <property name="text">
            <string>&lt;--</string>
           </property>
          </widget>
         </item>
         <item>
          <widget class="QPushButton" name="start_with_item">
           <property name="text">
            <string>--&gt;</string>
           </property>
          </widget>
         </item>
         <item>
          <spacer name="verticalSpacer_8">
           <property name="orientation">
            <enum>Qt::Vertical</enum>
           </property>
           <property name="sizeHint" stdset="0">
            <size>
             <width>20</width>
             <height>40</height>
            </size>
           </property>
          </spacer>
         </item>
        </layout>
       </item>
       <item>
        <widget class="QListView" name="starting_items"/>
       </item>
      </layout>
     </widget>
    </widget>
   </widget>
   <widget class="QWidget" name="verticalLayoutWidget_10">
    <property name="geometry">
     <rect>
      <x>10</x>
      <y>615</y>
      <width>1031</width>
      <height>110</height>
     </rect>
    </property>
    <layout class="QVBoxLayout" name="verticalLayout_30">
     <item>
      <layout class="QHBoxLayout" name="horizontalLayout_3">
       <item>
        <widget class="QLabel" name="permalink_label">
         <property name="text">
          <string>Permalink (copy paste to share your settings)</string>
         </property>
        </widget>
       </item>
       <item>
        <widget class="QLineEdit" name="permalink"/>
       </item>
      </layout>
     </item>
     <item>
      <layout class="QHBoxLayout" name="horizontalLayout_16">
       <item>
        <widget class="QLabel" name="label_3">
         <property name="toolTip">
          <string/>
         </property>
         <property name="toolTipDuration">
          <number>-1</number>
         </property>
         <property name="statusTip">
          <string/>
         </property>
         <property name="layoutDirection">
          <enum>Qt::LeftToRight</enum>
         </property>
         <property name="autoFillBackground">
          <bool>false</bool>
         </property>
         <property name="text">
          <string>Seed</string>
         </property>
         <property name="alignment">
          <set>Qt::AlignRight|Qt::AlignTrailing|Qt::AlignVCenter</set>
         </property>
        </widget>
       </item>
       <item>
        <widget class="QLineEdit" name="seed"/>
       </item>
       <item>
        <widget class="QPushButton" name="seed_button">
         <property name="text">
          <string>New Seed</string>
         </property>
        </widget>
       </item>
      </layout>
     </item>
     <item>
      <layout class="QHBoxLayout" name="horizontalLayout">
       <item>
        <widget class="QPushButton" name="randomize_button">
         <property name="text">
          <string>Randomize</string>
         </property>
        </widget>
       </item>
      </layout>
     </item>
    </layout>
   </widget>
  </widget>
 </widget>
 <resources/>
 <connections/>
</ui><|MERGE_RESOLUTION|>--- conflicted
+++ resolved
@@ -1459,11 +1459,7 @@
      <widget class="QGroupBox" name="groupBox_18">
       <property name="geometry">
        <rect>
-<<<<<<< HEAD
-        <x>420</x>
-=======
         <x>430</x>
->>>>>>> 157a4fd3
         <y>270</y>
         <width>191</width>
         <height>241</height>
@@ -1477,11 +1473,7 @@
         <rect>
          <x>10</x>
          <y>20</y>
-<<<<<<< HEAD
-         <width>174</width>
-=======
          <width>177</width>
->>>>>>> 157a4fd3
          <height>211</height>
         </rect>
        </property>
@@ -1490,7 +1482,13 @@
          <layout class="QVBoxLayout" name="verticalLayout_41"/>
         </item>
         <item>
-<<<<<<< HEAD
+         <widget class="QCheckBox" name="option_fill_dowsing_on_white_sword">
+          <property name="text">
+           <string>Fill Dowsing on White Sword</string>
+          </property>
+         </widget>
+        </item>
+        <item>
          <layout class="QVBoxLayout" name="verticalLayout_42">
           <item>
            <widget class="QLabel" name="label_for_option_chest_dowsing">
@@ -1515,11 +1513,6 @@
          <widget class="QCheckBox" name="option_dungeon_dowsing">
           <property name="text">
            <string>Allow Dowsing in Dungeons</string>
-=======
-         <widget class="QCheckBox" name="option_fill_dowsing_on_white_sword">
-          <property name="text">
-           <string>Fill Dowsing on White Sword</string>
->>>>>>> 157a4fd3
           </property>
          </widget>
         </item>
