<?xml version="1.0" encoding="UTF-8"?>
<ui version="4.0">
 <class>MainWindow</class>
 <widget class="QMainWindow" name="MainWindow">
  <property name="geometry">
   <rect>
    <x>0</x>
    <y>0</y>
    <width>954</width>
    <height>704</height>
   </rect>
  </property>
  <property name="sizePolicy">
   <sizepolicy hsizetype="Fixed" vsizetype="Fixed">
    <horstretch>0</horstretch>
    <verstretch>0</verstretch>
   </sizepolicy>
  </property>
  <property name="windowTitle">
   <string>Skyward Sword Randomizer</string>
  </property>
  <widget class="QWidget" name="centralwidget">
   <property name="sizePolicy">
    <sizepolicy hsizetype="Preferred" vsizetype="Preferred">
     <horstretch>0</horstretch>
     <verstretch>0</verstretch>
    </sizepolicy>
   </property>
   <widget class="QWidget" name="gridLayoutWidget">
    <property name="geometry">
     <rect>
      <x>10</x>
      <y>10</y>
      <width>931</width>
      <height>58</height>
     </rect>
    </property>
    <layout class="QGridLayout" name="gridLayout">
     <item row="1" column="7">
      <widget class="QPushButton" name="seed_button">
       <property name="text">
        <string>New Seed</string>
       </property>
      </widget>
     </item>
     <item row="0" column="0">
      <widget class="QLabel" name="label_2">
       <property name="text">
        <string>Output Folder</string>
       </property>
       <property name="alignment">
        <set>Qt::AlignRight|Qt::AlignTrailing|Qt::AlignVCenter</set>
       </property>
      </widget>
     </item>
     <item row="1" column="0">
      <widget class="QLabel" name="label_3">
       <property name="toolTip">
        <string/>
       </property>
       <property name="toolTipDuration">
        <number>-1</number>
       </property>
       <property name="statusTip">
        <string/>
       </property>
       <property name="layoutDirection">
        <enum>Qt::LeftToRight</enum>
       </property>
       <property name="autoFillBackground">
        <bool>false</bool>
       </property>
       <property name="text">
        <string>Seed</string>
       </property>
       <property name="alignment">
        <set>Qt::AlignRight|Qt::AlignTrailing|Qt::AlignVCenter</set>
       </property>
      </widget>
     </item>
     <item row="0" column="7">
      <widget class="QPushButton" name="ouput_folder_browse_button">
       <property name="text">
        <string>Browse</string>
       </property>
      </widget>
     </item>
     <item row="1" column="1">
      <widget class="QLineEdit" name="seed"/>
     </item>
     <item row="0" column="1">
      <widget class="QLineEdit" name="output_folder"/>
     </item>
    </layout>
   </widget>
   <widget class="QWidget" name="horizontalLayoutWidget">
    <property name="geometry">
     <rect>
      <x>10</x>
      <y>660</y>
      <width>931</width>
      <height>31</height>
     </rect>
    </property>
    <layout class="QHBoxLayout" name="horizontalLayout">
     <item>
      <widget class="QCheckBox" name="option_dry_run">
       <property name="text">
        <string>Dry Run</string>
       </property>
      </widget>
     </item>
     <item>
      <widget class="QCheckBox" name="option_hero_mode">
       <property name="text">
        <string>Hero Mode</string>
       </property>
      </widget>
     </item>
     <item>
      <widget class="QCheckBox" name="option_no_spoiler_log">
       <property name="text">
        <string>No Spoiler Log</string>
       </property>
      </widget>
     </item>
     <item>
      <spacer name="horizontalSpacer">
       <property name="orientation">
        <enum>Qt::Horizontal</enum>
       </property>
       <property name="sizeHint" stdset="0">
        <size>
         <width>40</width>
         <height>20</height>
        </size>
       </property>
      </spacer>
     </item>
     <item>
      <widget class="QPushButton" name="randomize_button">
       <property name="text">
        <string>Randomize</string>
       </property>
      </widget>
     </item>
    </layout>
   </widget>
   <widget class="QLabel" name="option_description">
    <property name="enabled">
     <bool>true</bool>
    </property>
    <property name="geometry">
     <rect>
      <x>10</x>
      <y>590</y>
      <width>931</width>
      <height>31</height>
     </rect>
    </property>
    <property name="text">
     <string/>
    </property>
    <property name="wordWrap">
     <bool>true</bool>
    </property>
   </widget>
   <widget class="QWidget" name="horizontalLayoutWidget_2">
    <property name="geometry">
     <rect>
      <x>10</x>
      <y>630</y>
      <width>931</width>
      <height>27</height>
     </rect>
    </property>
    <layout class="QHBoxLayout" name="horizontalLayout_3">
     <item>
      <widget class="QLabel" name="permalink_label">
       <property name="text">
        <string>Permalink (copy paste to share your settings)</string>
       </property>
      </widget>
     </item>
     <item>
      <widget class="QLineEdit" name="permalink"/>
     </item>
    </layout>
   </widget>
   <widget class="QTabWidget" name="tabWidget">
    <property name="geometry">
     <rect>
      <x>10</x>
      <y>80</y>
      <width>931</width>
      <height>501</height>
     </rect>
    </property>
    <property name="toolTip">
     <string/>
    </property>
    <property name="currentIndex">
     <number>1</number>
    </property>
    <widget class="QWidget" name="tab_3">
     <attribute name="title">
      <string>Progress Locations</string>
     </attribute>
     <widget class="QGroupBox" name="groupBox_4">
      <property name="geometry">
       <rect>
        <x>10</x>
        <y>10</y>
        <width>901</width>
        <height>51</height>
       </rect>
      </property>
      <property name="title">
       <string>What areas of the world should progress items appear?</string>
      </property>
      <widget class="QWidget" name="horizontalLayoutWidget_3">
       <property name="geometry">
        <rect>
         <x>10</x>
         <y>20</y>
         <width>891</width>
         <height>25</height>
        </rect>
       </property>
       <layout class="QHBoxLayout" name="horizontalLayout_4">
        <item>
         <widget class="QCheckBox" name="progression_skyloft">
          <property name="text">
           <string>Skyloft</string>
          </property>
         </widget>
        </item>
        <item>
         <widget class="QCheckBox" name="progression_sky">
          <property name="text">
           <string>The Sky</string>
          </property>
         </widget>
        </item>
        <item>
         <widget class="QCheckBox" name="progression_thunderhead">
          <property name="text">
           <string>Thunderhead</string>
          </property>
         </widget>
        </item>
        <item>
         <widget class="QCheckBox" name="progression_faron">
          <property name="text">
           <string>Faron</string>
          </property>
         </widget>
        </item>
        <item>
         <widget class="QCheckBox" name="progression_eldin">
          <property name="text">
           <string>Eldin</string>
          </property>
         </widget>
        </item>
        <item>
         <widget class="QCheckBox" name="progression_lanayru">
          <property name="text">
           <string>Lanayru</string>
          </property>
         </widget>
        </item>
       </layout>
      </widget>
     </widget>
     <widget class="QGroupBox" name="groupBox">
      <property name="geometry">
       <rect>
        <x>10</x>
        <y>70</y>
        <width>901</width>
        <height>161</height>
       </rect>
      </property>
      <property name="title">
       <string>Where should progress items appear?</string>
      </property>
      <widget class="QWidget" name="gridLayoutWidget_3">
       <property name="geometry">
        <rect>
         <x>10</x>
         <y>20</y>
         <width>891</width>
         <height>131</height>
        </rect>
       </property>
       <layout class="QGridLayout" name="gridLayout_3">
        <item row="1" column="4">
         <widget class="QCheckBox" name="progression_miscellaneous">
          <property name="text">
           <string>Miscellaneous</string>
          </property>
         </widget>
        </item>
        <item row="4" column="1">
         <widget class="QCheckBox" name="progression_long">
          <property name="text">
           <string>Long Quests</string>
          </property>
         </widget>
        </item>
        <item row="4" column="0">
         <widget class="QCheckBox" name="progression_short">
          <property name="text">
           <string>Short Quests</string>
          </property>
         </widget>
        </item>
        <item row="1" column="2">
         <widget class="QCheckBox" name="progression_free_gift">
          <property name="text">
           <string>Free Gifts</string>
          </property>
         </widget>
        </item>
        <item row="2" column="1">
         <widget class="QCheckBox" name="progression_digging">
          <property name="text">
           <string>Digging Spots</string>
          </property>
         </widget>
        </item>
        <item row="1" column="0">
         <widget class="QCheckBox" name="progression_dungeon">
          <property name="text">
           <string>Dungeons</string>
          </property>
         </widget>
        </item>
        <item row="3" column="0">
         <widget class="QCheckBox" name="progression_spiral_charge">
          <property name="text">
           <string>Spiral Charge Chests</string>
          </property>
         </widget>
        </item>
        <item row="3" column="3">
         <widget class="QCheckBox" name="progression_crystal">
          <property name="text">
           <string>Loose Crystals</string>
          </property>
         </widget>
        </item>
        <item row="2" column="2">
         <widget class="QCheckBox" name="progression_bombable">
          <property name="text">
           <string>Bombable Walls</string>
          </property>
         </widget>
        </item>
        <item row="3" column="1">
         <widget class="QCheckBox" name="progression_minigame">
          <property name="text">
           <string>Minigames</string>
          </property>
         </widget>
        </item>
        <item row="3" column="2">
         <layout class="QHBoxLayout" name="horizontalLayout_6">
          <item>
           <widget class="QComboBox" name="option_max_batreaux_reward"/>
          </item>
          <item>
           <widget class="QLabel" name="label_for_option_max_batreaux_reward">
            <property name="text">
             <string>Batreaux</string>
            </property>
           </widget>
          </item>
         </layout>
        </item>
        <item row="2" column="3">
         <widget class="QCheckBox" name="progression_combat">
          <property name="text">
           <string>Combat Rewards</string>
          </property>
         </widget>
        </item>
        <item row="1" column="1">
         <widget class="QCheckBox" name="progression_mini_dungeon">
          <property name="text">
           <string>Mini Dungeons</string>
          </property>
         </widget>
        </item>
        <item row="1" column="3">
         <widget class="QCheckBox" name="progression_freestanding">
          <property name="text">
           <string>Freestanding Items</string>
          </property>
         </widget>
        </item>
        <item row="4" column="3">
         <widget class="QCheckBox" name="progression_crystal_quest">
          <property name="text">
           <string>Crystal Quests</string>
          </property>
         </widget>
        </item>
        <item row="2" column="4">
         <widget class="QCheckBox" name="progression_song">
          <property name="text">
           <string>Songs</string>
          </property>
         </widget>
        </item>
        <item row="4" column="4">
         <widget class="QCheckBox" name="progression_scrapper">
          <property name="text">
           <string>Scrapper Quests</string>
          </property>
         </widget>
        </item>
        <item row="2" column="0">
         <widget class="QCheckBox" name="progression_silent_realm">
          <property name="text">
           <string>Silent Realms</string>
          </property>
         </widget>
        </item>
        <item row="3" column="4">
         <widget class="QCheckBox" name="progression_peatrice">
          <property name="text">
           <string>Peatrice</string>
          </property>
         </widget>
        </item>
        <item row="4" column="2">
         <widget class="QCheckBox" name="progression_fetch">
          <property name="text">
           <string>Fetch Quests</string>
          </property>
         </widget>
        </item>
        <item row="5" column="1">
         <widget class="QCheckBox" name="progression_beedle">
          <property name="text">
           <string>Beedle's Shop</string>
          </property>
         </widget>
        </item>
        <item row="5" column="2">
         <widget class="QCheckBox" name="progression_cheap">
          <property name="text">
           <string>Cheap Purchases</string>
          </property>
         </widget>
        </item>
        <item row="5" column="3">
         <widget class="QCheckBox" name="progression_medium">
          <property name="text">
           <string>Medium Cost Purchases</string>
          </property>
         </widget>
        </item>
        <item row="5" column="4">
         <widget class="QCheckBox" name="progression_expensive">
          <property name="text">
           <string>Expensive Purchases</string>
          </property>
         </widget>
        </item>
        <item row="5" column="0">
         <layout class="QHBoxLayout" name="horizontalLayout_11">
          <item>
           <widget class="QComboBox" name="option_shopsanity"/>
          </item>
          <item>
           <widget class="QLabel" name="label_10">
            <property name="text">
             <string>Shop Mode</string>
            </property>
           </widget>
          </item>
         </layout>
        </item>
       </layout>
      </widget>
     </widget>
     <widget class="QGroupBox" name="groupBox_3">
      <property name="geometry">
       <rect>
        <x>10</x>
        <y>240</y>
        <width>901</width>
        <height>111</height>
       </rect>
      </property>
      <property name="title">
       <string>Goddess Cube Options</string>
      </property>
      <widget class="QWidget" name="gridLayoutWidget_4">
       <property name="geometry">
        <rect>
         <x>10</x>
         <y>20</y>
         <width>891</width>
         <height>83</height>
        </rect>
       </property>
       <layout class="QGridLayout" name="gridLayout_4">
        <item row="1" column="1">
         <widget class="QCheckBox" name="progression_eldin_goddess">
          <property name="text">
           <string>Eldin Volcano</string>
          </property>
         </widget>
        </item>
        <item row="0" column="0">
         <widget class="QCheckBox" name="progression_goddess">
          <property name="text">
           <string>Enabled</string>
          </property>
         </widget>
        </item>
        <item row="1" column="0">
         <widget class="QCheckBox" name="progression_faron_goddess">
          <property name="text">
           <string>Faron Woods</string>
          </property>
         </widget>
        </item>
        <item row="1" column="2">
         <widget class="QCheckBox" name="progression_lanayru_goddess">
          <property name="text">
           <string>Lanayru Desert</string>
          </property>
         </widget>
        </item>
        <item row="2" column="1">
         <widget class="QCheckBox" name="progression_summit_goddess">
          <property name="text">
           <string>Volcano Summit</string>
          </property>
         </widget>
        </item>
        <item row="2" column="0">
         <widget class="QCheckBox" name="progression_floria_goddess">
          <property name="text">
           <string>Lake Floria</string>
          </property>
         </widget>
        </item>
        <item row="2" column="2">
         <widget class="QCheckBox" name="progression_sand_sea_goddess">
          <property name="text">
           <string>Sand Sea</string>
          </property>
         </widget>
        </item>
       </layout>
      </widget>
     </widget>
    </widget>
    <widget class="QWidget" name="tab_4">
     <property name="toolTip">
      <string/>
     </property>
     <attribute name="title">
      <string>Additional Settings</string>
     </attribute>
     <widget class="QGroupBox" name="groupBox_5">
      <property name="geometry">
       <rect>
        <x>10</x>
        <y>10</y>
        <width>181</width>
        <height>231</height>
       </rect>
      </property>
      <property name="title">
       <string>Gate of Time and Horde Door</string>
      </property>
      <widget class="QWidget" name="verticalLayoutWidget">
       <property name="geometry">
        <rect>
         <x>10</x>
         <y>19</y>
         <width>172</width>
         <height>205</height>
        </rect>
       </property>
       <layout class="QVBoxLayout" name="verticalLayout">
        <item>
         <layout class="QVBoxLayout" name="verticalLayout_3">
          <item>
           <widget class="QLabel" name="label_for_option_got_starting_state">
            <property name="text">
             <string>Starting State</string>
            </property>
           </widget>
          </item>
          <item>
           <widget class="QComboBox" name="option_got_starting_state"/>
          </item>
         </layout>
        </item>
        <item>
         <layout class="QVBoxLayout" name="verticalLayout_4">
          <item>
           <widget class="QLabel" name="label_for_option_got_sword_requirement">
            <property name="text">
             <string>Sword Requirement</string>
            </property>
           </widget>
          </item>
          <item>
           <widget class="QComboBox" name="option_got_sword_requirement"/>
          </item>
         </layout>
        </item>
        <item>
         <layout class="QVBoxLayout" name="verticalLayout_5">
          <item>
           <widget class="QLabel" name="label_for_option_got_dungeon_requirement">
            <property name="text">
             <string>Dungeon Requirement</string>
            </property>
           </widget>
          </item>
          <item>
           <widget class="QComboBox" name="option_got_dungeon_requirement"/>
          </item>
          <item>
           <layout class="QHBoxLayout" name="horizontalLayout_8">
            <item>
             <widget class="QLabel" name="label_for_option_required_dungeon_count">
              <property name="text">
               <string>Required Dungeon Count</string>
              </property>
             </widget>
            </item>
            <item>
             <widget class="QSpinBox" name="option_required_dungeon_count">
              <property name="enabled">
               <bool>true</bool>
              </property>
              <property name="sizePolicy">
               <sizepolicy hsizetype="Minimum" vsizetype="Fixed">
                <horstretch>0</horstretch>
                <verstretch>0</verstretch>
               </sizepolicy>
              </property>
              <property name="maximumSize">
               <size>
                <width>41</width>
                <height>16777215</height>
               </size>
              </property>
             </widget>
            </item>
           </layout>
          </item>
         </layout>
        </item>
        <item>
         <widget class="QCheckBox" name="option_skip_skykeep">
          <property name="text">
           <string>Skip Sky Keep</string>
          </property>
         </widget>
        </item>
        <item>
         <spacer name="verticalSpacer_3">
          <property name="orientation">
           <enum>Qt::Vertical</enum>
          </property>
          <property name="sizeHint" stdset="0">
           <size>
            <width>20</width>
            <height>40</height>
           </size>
          </property>
         </spacer>
        </item>
       </layout>
      </widget>
     </widget>
     <widget class="QGroupBox" name="groupBox_7">
      <property name="geometry">
       <rect>
        <x>560</x>
        <y>10</y>
        <width>181</width>
        <height>231</height>
       </rect>
      </property>
      <property name="title">
       <string>Dungeons</string>
      </property>
      <widget class="QWidget" name="verticalLayoutWidget_7">
       <property name="geometry">
        <rect>
         <x>10</x>
         <y>20</y>
         <width>165</width>
         <height>204</height>
        </rect>
       </property>
       <layout class="QVBoxLayout" name="verticalLayout_10">
        <item>
         <layout class="QVBoxLayout" name="verticalLayout_11">
          <item>
           <widget class="QLabel" name="label_for_option_map_mode">
            <property name="text">
             <string>Map Mode</string>
            </property>
           </widget>
          </item>
          <item>
           <widget class="QComboBox" name="option_map_mode"/>
          </item>
         </layout>
        </item>
        <item>
         <layout class="QVBoxLayout" name="verticalLayout_12">
          <item>
           <widget class="QLabel" name="label_for_option_small_key_mode">
            <property name="text">
             <string>Small Keys</string>
            </property>
           </widget>
          </item>
          <item>
           <widget class="QComboBox" name="option_small_key_mode"/>
          </item>
         </layout>
        </item>
        <item>
         <layout class="QVBoxLayout" name="verticalLayout_13">
          <item>
           <widget class="QLabel" name="label_for_option_boss_key_mode">
            <property name="text">
             <string>Boss Keys</string>
            </property>
           </widget>
          </item>
          <item>
           <widget class="QComboBox" name="option_boss_key_mode"/>
          </item>
         </layout>
        </item>
        <item>
         <widget class="QCheckBox" name="option_empty_unrequired_dungeons">
          <property name="text">
           <string>Empty Unrequired Dungeons</string>
          </property>
         </widget>
        </item>
        <item>
         <spacer name="verticalSpacer_4">
          <property name="orientation">
           <enum>Qt::Vertical</enum>
          </property>
          <property name="sizeHint" stdset="0">
           <size>
            <width>20</width>
            <height>40</height>
           </size>
          </property>
         </spacer>
        </item>
       </layout>
      </widget>
     </widget>
     <widget class="QGroupBox" name="groupBox_8">
      <property name="geometry">
       <rect>
        <x>750</x>
        <y>20</y>
        <width>161</width>
        <height>221</height>
       </rect>
      </property>
      <property name="title">
       <string>Endgame Bosses</string>
      </property>
      <widget class="QWidget" name="verticalLayoutWidget_3">
       <property name="geometry">
        <rect>
         <x>10</x>
         <y>20</y>
         <width>148</width>
         <height>191</height>
        </rect>
       </property>
       <layout class="QVBoxLayout" name="verticalLayout_14">
        <item>
         <widget class="QCheckBox" name="option_imp_2">
          <property name="text">
           <string>Skip Imprisoned 2</string>
          </property>
         </widget>
        </item>
        <item>
         <widget class="QCheckBox" name="option_horde">
          <property name="text">
           <string>Horde</string>
          </property>
         </widget>
        </item>
        <item>
         <widget class="QCheckBox" name="option_g3">
          <property name="text">
           <string>Ghirahim 3</string>
          </property>
         </widget>
        </item>
        <item>
         <widget class="QCheckBox" name="option_demise">
          <property name="text">
           <string>Demise</string>
          </property>
         </widget>
        </item>
        <item>
         <spacer name="verticalSpacer_5">
          <property name="orientation">
           <enum>Qt::Vertical</enum>
          </property>
          <property name="sizeHint" stdset="0">
           <size>
            <width>20</width>
            <height>40</height>
           </size>
          </property>
         </spacer>
        </item>
       </layout>
      </widget>
     </widget>
     <widget class="QGroupBox" name="groupBox_2">
      <property name="geometry">
       <rect>
        <x>200</x>
        <y>10</y>
        <width>171</width>
        <height>231</height>
       </rect>
      </property>
      <property name="title">
       <string>Open Settings</string>
      </property>
      <widget class="QWidget" name="verticalLayoutWidget_2">
       <property name="geometry">
        <rect>
         <x>10</x>
         <y>20</y>
         <width>151</width>
         <height>201</height>
        </rect>
       </property>
       <layout class="QVBoxLayout" name="verticalLayout_2">
        <item>
         <layout class="QVBoxLayout" name="verticalLayout_6">
          <item>
           <widget class="QLabel" name="label_for_option_open_thunderhead">
            <property name="text">
             <string>Open Thunderhead</string>
            </property>
           </widget>
          </item>
          <item>
           <widget class="QComboBox" name="option_open_thunderhead"/>
          </item>
         </layout>
        </item>
        <item>
         <layout class="QVBoxLayout" name="verticalLayout_8">
          <item>
           <widget class="QLabel" name="label_for_option_open_lmf">
            <property name="text">
             <string>Open Lanayru Mining Facility</string>
            </property>
           </widget>
          </item>
          <item>
           <widget class="QComboBox" name="option_open_lmf"/>
          </item>
         </layout>
        </item>
        <item>
         <layout class="QHBoxLayout" name="horizontalLayout_10">
          <item>
           <widget class="QLabel" name="label_for_option_starting_tablet_count">
            <property name="text">
             <string>Starting Tablets</string>
            </property>
           </widget>
          </item>
          <item>
           <widget class="QSpinBox" name="option_starting_tablet_count">
            <property name="maximumSize">
             <size>
              <width>41</width>
              <height>16777215</height>
             </size>
            </property>
           </widget>
          </item>
         </layout>
        </item>
        <item>
         <spacer name="verticalSpacer_2">
          <property name="orientation">
           <enum>Qt::Vertical</enum>
          </property>
          <property name="sizeHint" stdset="0">
           <size>
            <width>20</width>
            <height>40</height>
           </size>
          </property>
         </spacer>
        </item>
       </layout>
      </widget>
     </widget>
     <widget class="QGroupBox" name="groupBox_6">
      <property name="geometry">
       <rect>
        <x>380</x>
        <y>10</y>
        <width>171</width>
        <height>231</height>
       </rect>
      </property>
      <property name="title">
       <string>Overworld</string>
      </property>
      <widget class="QWidget" name="verticalLayoutWidget_4">
       <property name="geometry">
        <rect>
         <x>10</x>
         <y>19</y>
         <width>151</width>
         <height>201</height>
        </rect>
       </property>
       <layout class="QVBoxLayout" name="verticalLayout_7">
        <item>
         <layout class="QVBoxLayout" name="verticalLayout_9">
          <item>
           <widget class="QLabel" name="label_for_option_randomize_entrances">
            <property name="text">
             <string>Randomize Entrances</string>
            </property>
           </widget>
          </item>
          <item>
           <widget class="QComboBox" name="option_randomize_entrances">
            <property name="currentText">
             <string/>
            </property>
            <property name="currentIndex">
             <number>-1</number>
            </property>
           </widget>
          </item>
          <item>
           <widget class="QCheckBox" name="option_randomize_trials">
            <property name="text">
             <string>Randomize Silent Realms</string>
            </property>
           </widget>
          </item>
          <item>
           <spacer name="verticalSpacer">
            <property name="orientation">
             <enum>Qt::Vertical</enum>
            </property>
            <property name="sizeType">
             <enum>QSizePolicy::MinimumExpanding</enum>
            </property>
            <property name="sizeHint" stdset="0">
             <size>
              <width>20</width>
              <height>70</height>
             </size>
            </property>
           </spacer>
          </item>
         </layout>
        </item>
       </layout>
      </widget>
     </widget>
     <widget class="QGroupBox" name="groupBox_9">
      <property name="geometry">
       <rect>
        <x>10</x>
        <y>250</y>
        <width>181</width>
        <height>221</height>
       </rect>
      </property>
      <property name="title">
       <string>Additional Options</string>
      </property>
      <widget class="QWidget" name="verticalLayoutWidget_5">
       <property name="geometry">
        <rect>
         <x>10</x>
         <y>20</y>
         <width>161</width>
         <height>191</height>
        </rect>
       </property>
       <layout class="QVBoxLayout" name="verticalLayout_15">
        <item>
         <layout class="QVBoxLayout" name="verticalLayout_28">
          <item>
           <widget class="QLabel" name="label_for_option_starting_sword">
            <property name="text">
             <string>Starting Sword</string>
            </property>
           </widget>
          </item>
          <item>
           <widget class="QComboBox" name="option_starting_sword"/>
          </item>
         </layout>
        </item>
        <item>
         <widget class="QCheckBox" name="option_start_pouch">
          <property name="text">
           <string>Start with Adventure Pouch</string>
          </property>
         </widget>
        </item>
        <item>
         <layout class="QVBoxLayout" name="verticalLayout_16">
          <item>
           <widget class="QLabel" name="label_for_option_rupoor">
            <property name="text">
             <string>Rupoor Mode</string>
            </property>
           </widget>
          </item>
          <item>
           <widget class="QComboBox" name="option_rupoor_mode"/>
          </item>
         </layout>
        </item>
        <item>
         <widget class="QCheckBox" name="option_fix_bit_crashes">
          <property name="text">
           <string>Fix BiT crashes</string>
          </property>
         </widget>
        </item>
        <item>
         <spacer name="verticalSpacer_6">
          <property name="orientation">
           <enum>Qt::Vertical</enum>
          </property>
          <property name="sizeHint" stdset="0">
           <size>
            <width>20</width>
            <height>40</height>
           </size>
          </property>
         </spacer>
        </item>
       </layout>
      </widget>
     </widget>
    </widget>
    <widget class="QWidget" name="tab_5">
     <attribute name="title">
      <string>Logic Settings</string>
     </attribute>
     <widget class="QWidget" name="verticalLayoutWidget_8">
      <property name="geometry">
       <rect>
        <x>9</x>
        <y>9</y>
        <width>911</width>
        <height>461</height>
       </rect>
      </property>
      <layout class="QVBoxLayout" name="verticalLayout_17">
       <item>
        <layout class="QVBoxLayout" name="verticalLayout_18">
         <item>
          <widget class="QLabel" name="label_for_option_logic_mode">
           <property name="text">
            <string>Logic Mode</string>
           </property>
          </widget>
         </item>
         <item>
          <widget class="QComboBox" name="option_logic_mode"/>
         </item>
         <item>
          <spacer name="verticalSpacer_7">
           <property name="orientation">
            <enum>Qt::Vertical</enum>
           </property>
           <property name="sizeHint" stdset="0">
            <size>
             <width>20</width>
             <height>40</height>
            </size>
           </property>
          </spacer>
         </item>
         <item>
          <layout class="QHBoxLayout" name="horizontalLayout_2">
           <item>
            <layout class="QVBoxLayout" name="verticalLayout_19">
             <item>
              <widget class="QLabel" name="label">
               <property name="text">
                <string>Exclude Locations</string>
               </property>
              </widget>
             </item>
             <item>
              <layout class="QHBoxLayout" name="horizontalLayout_17">
               <item>
                <widget class="QListView" name="enabled_locations"/>
               </item>
               <item>
                <layout class="QVBoxLayout" name="verticalLayout_20">
                 <item>
                  <widget class="QPushButton" name="enable_location">
                   <property name="text">
                    <string>&lt;---</string>
                   </property>
                  </widget>
                 </item>
                 <item>
                  <widget class="QPushButton" name="disable_location">
                   <property name="text">
                    <string>---&gt;</string>
                   </property>
                  </widget>
                 </item>
                </layout>
               </item>
               <item>
                <widget class="QListWidget" name="disabled_locations"/>
               </item>
              </layout>
             </item>
            </layout>
           </item>
           <item>
            <layout class="QVBoxLayout" name="verticalLayout_25">
             <item>
              <widget class="QLabel" name="label_5">
               <property name="text">
                <string>Enable Tricks</string>
               </property>
              </widget>
             </item>
             <item>
              <layout class="QHBoxLayout" name="horizontalLayout_18">
               <item>
                <widget class="QListView" name="enabled_tricks"/>
               </item>
               <item>
                <layout class="QVBoxLayout" name="verticalLayout_21">
                 <item>
                  <widget class="QPushButton" name="enable_trick">
                   <property name="text">
                    <string>&lt;---</string>
                   </property>
                  </widget>
                 </item>
                 <item>
                  <widget class="QPushButton" name="disable_trick">
                   <property name="text">
                    <string>---&gt;</string>
                   </property>
                  </widget>
                 </item>
                </layout>
               </item>
               <item>
                <widget class="QListView" name="disabled_tricks"/>
               </item>
              </layout>
             </item>
            </layout>
           </item>
          </layout>
         </item>
        </layout>
       </item>
      </layout>
     </widget>
    </widget>
    <widget class="QWidget" name="tab_7">
     <attribute name="title">
      <string>Hints</string>
     </attribute>
     <widget class="QGroupBox" name="groupBox_10">
      <property name="geometry">
       <rect>
        <x>10</x>
        <y>10</y>
        <width>181</width>
        <height>201</height>
       </rect>
      </property>
      <property name="title">
       <string>Gossip Stone Hints</string>
      </property>
      <widget class="QWidget" name="verticalLayoutWidget_12">
       <property name="geometry">
        <rect>
         <x>10</x>
         <y>20</y>
         <width>161</width>
<<<<<<< HEAD
         <height>171</height>
=======
         <height>200</height>
>>>>>>> f5fa654a
        </rect>
       </property>
       <layout class="QVBoxLayout" name="verticalLayout_22">
        <item>
         <layout class="QVBoxLayout" name="verticalLayout_24">
          <item>
           <widget class="QLabel" name="label_for_option_hint_distribution">
            <property name="text">
             <string>Hint Distribution</string>
            </property>
           </widget>
          </item>
          <item>
           <widget class="QComboBox" name="option_hint_distribution"/>
          </item>
         </layout>
        </item>
        <item>
         <layout class="QHBoxLayout" name="horizontalLayout_9">
          <item>
           <widget class="QLabel" name="label_for_option_woth_hints">
            <property name="text">
             <string>Way of the Hero Hints</string>
            </property>
           </widget>
          </item>
          <item>
           <widget class="QSpinBox" name="option_woth_hints"/>
          </item>
         </layout>
        </item>
        <item>
         <layout class="QHBoxLayout" name="horizontalLayout_12">
          <item>
           <widget class="QLabel" name="label_for_option_barren_hints">
            <property name="text">
             <string>Barren Hints</string>
            </property>
           </widget>
          </item>
          <item>
           <widget class="QSpinBox" name="option_barren_hints"/>
          </item>
         </layout>
        </item>
        <item>
         <layout class="QHBoxLayout" name="horizontalLayout_13">
          <item>
           <widget class="QLabel" name="label_for_option_sometimes_hints">
            <property name="text">
             <string>Sometimes Hints</string>
            </property>
           </widget>
          </item>
          <item>
           <widget class="QSpinBox" name="option_sometimes_hints"/>
          </item>
         </layout>
        </item>
        <item>
         <layout class="QHBoxLayout" name="horizontalLayout_14">
          <item>
           <widget class="QLabel" name="label_for_option_location_hints">
            <property name="text">
             <string>Location Hints</string>
            </property>
           </widget>
          </item>
          <item>
           <widget class="QSpinBox" name="option_location_hints"/>
          </item>
         </layout>
        </item>
        <item>
         <layout class="QHBoxLayout" name="horizontalLayout_15">
          <item>
           <widget class="QLabel" name="label_for_option_item_hints">
            <property name="text">
             <string>Item Hints</string>
            </property>
           </widget>
          </item>
          <item>
           <widget class="QSpinBox" name="option_item_hints"/>
          </item>
         </layout>
        </item>
        <item>
         <spacer name="verticalSpacer_11">
          <property name="orientation">
           <enum>Qt::Vertical</enum>
          </property>
          <property name="sizeHint" stdset="0">
           <size>
            <width>20</width>
            <height>40</height>
           </size>
          </property>
         </spacer>
        </item>
       </layout>
      </widget>
     </widget>
     <widget class="QGroupBox" name="groupBox_11">
      <property name="geometry">
       <rect>
        <x>200</x>
        <y>10</y>
        <width>181</width>
        <height>201</height>
       </rect>
      </property>
      <property name="title">
       <string>Other Hints</string>
      </property>
      <widget class="QWidget" name="verticalLayoutWidget_6">
       <property name="geometry">
        <rect>
         <x>10</x>
         <y>20</y>
         <width>161</width>
         <height>171</height>
        </rect>
       </property>
       <layout class="QVBoxLayout" name="verticalLayout_26">
        <item>
         <layout class="QVBoxLayout" name="verticalLayout_27">
          <item>
           <widget class="QLabel" name="label_6">
            <property name="text">
             <string>Song Hints</string>
            </property>
           </widget>
          </item>
          <item>
           <widget class="QComboBox" name="option_song_hints"/>
          </item>
         </layout>
        </item>
        <item>
         <spacer name="verticalSpacer_10">
          <property name="orientation">
           <enum>Qt::Vertical</enum>
          </property>
          <property name="sizeHint" stdset="0">
           <size>
            <width>20</width>
            <height>40</height>
           </size>
          </property>
         </spacer>
        </item>
       </layout>
      </widget>
     </widget>
    </widget>
    <widget class="QWidget" name="tab_6">
     <attribute name="title">
      <string>Starting Inventory</string>
     </attribute>
     <widget class="QWidget" name="horizontalLayoutWidget_5">
      <property name="geometry">
       <rect>
        <x>10</x>
        <y>10</y>
        <width>911</width>
        <height>451</height>
       </rect>
      </property>
      <layout class="QHBoxLayout" name="horizontalLayout_5">
       <item>
        <widget class="QListView" name="randomized_items"/>
       </item>
       <item>
        <layout class="QVBoxLayout" name="verticalLayout_23">
         <item>
          <spacer name="verticalSpacer_9">
           <property name="orientation">
            <enum>Qt::Vertical</enum>
           </property>
           <property name="sizeHint" stdset="0">
            <size>
             <width>20</width>
             <height>40</height>
            </size>
           </property>
          </spacer>
         </item>
         <item>
          <widget class="QPushButton" name="randomize_item">
           <property name="text">
            <string>&lt;--</string>
           </property>
          </widget>
         </item>
         <item>
          <widget class="QPushButton" name="start_with_item">
           <property name="text">
            <string>--&gt;</string>
           </property>
          </widget>
         </item>
         <item>
          <spacer name="verticalSpacer_8">
           <property name="orientation">
            <enum>Qt::Vertical</enum>
           </property>
           <property name="sizeHint" stdset="0">
            <size>
             <width>20</width>
             <height>40</height>
            </size>
           </property>
          </spacer>
         </item>
        </layout>
       </item>
       <item>
        <widget class="QListView" name="starting_items"/>
       </item>
      </layout>
     </widget>
    </widget>
   </widget>
  </widget>
 </widget>
 <resources/>
 <connections/>
</ui><|MERGE_RESOLUTION|>--- conflicted
+++ resolved
@@ -1224,11 +1224,7 @@
          <x>10</x>
          <y>20</y>
          <width>161</width>
-<<<<<<< HEAD
-         <height>171</height>
-=======
          <height>200</height>
->>>>>>> f5fa654a
         </rect>
        </property>
        <layout class="QVBoxLayout" name="verticalLayout_22">
