--- conflicted
+++ resolved
@@ -814,11 +814,7 @@
         self.groupBox_10.setGeometry(QRect(10, 10, 181, 201))
         self.verticalLayoutWidget_12 = QWidget(self.groupBox_10)
         self.verticalLayoutWidget_12.setObjectName(u"verticalLayoutWidget_12")
-<<<<<<< HEAD
-        self.verticalLayoutWidget_12.setGeometry(QRect(10, 20, 161, 171))
-=======
         self.verticalLayoutWidget_12.setGeometry(QRect(10, 20, 161, 200))
->>>>>>> f5fa654a
         self.verticalLayout_22 = QVBoxLayout(self.verticalLayoutWidget_12)
         self.verticalLayout_22.setObjectName(u"verticalLayout_22")
         self.verticalLayout_22.setContentsMargins(0, 0, 0, 0)
