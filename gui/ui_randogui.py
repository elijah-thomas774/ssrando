--- conflicted
+++ resolved
@@ -3,11 +3,7 @@
 ################################################################################
 ## Form generated from reading UI file 'randogui.ui'
 ##
-<<<<<<< HEAD
 ## Created by: Qt User Interface Compiler version 6.8.0
-=======
-## Created by: Qt User Interface Compiler version 6.6.3
->>>>>>> d9079f88
 ##
 ## WARNING! All changes made in this file will be lost when recompiling UI file!
 ################################################################################
