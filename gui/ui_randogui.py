--- conflicted
+++ resolved
@@ -1098,11 +1098,7 @@
 
         self.retranslateUi(MainWindow)
 
-<<<<<<< HEAD
-        self.tabWidget.setCurrentIndex(2)
-=======
         self.tabWidget.setCurrentIndex(4)
->>>>>>> dfc1d140
         self.option_randomize_entrances.setCurrentIndex(-1)
 
 
