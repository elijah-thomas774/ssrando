Skyloft - Fledge:
  Need: Nothing
  original item: Adventure Pouch
  type: quest
  Paths:
    - event/114-Friend/16
    - oarc/F001r/l3
    - oarc/F001r/l4
Skyloft - Owlan's Shield:
  Need: Nothing
  original item: Wooden Shield
  type: quest
  Paths:
   - event/108-ShinkanA/169
   - oarc/F000/l4
   - oarc/F000/l6
Skyloft - Practice Sword:
  Need: Nothing
  original item: Progressive Sword
  type: overworld
  Paths:
   - stage/F009r/r0/l0/TBox/66
Skyloft - Bazaar Potion Lady:
  Need: Nothing
  original item: Bottle
  type: quest
  Paths:
   - event/106-DrugStore/44
   - oarc/F004r/l0
Skyloft - Waterfall Cave First Chest:
  Need: (Practice Sword | Bomb Bag)
  original item: Red Rupee
  type: overworld
  Paths:
   - stage/D000/r0/l0/TBox/67
Skyloft - Waterfall Cave Second Chest:
  Need: (Practice Sword | Bomb Bag)
  original item: Red Rupee
  type: overworld
  Paths:
   - stage/D000/r0/l0/TBox/68
Skyloft - Small Chest on Cliffs Near Goddess Statue:
  Need: Nothing
  original item: Red Rupee
  type: overworld
  Paths:
   - stage/F000/r0/l0/TBox/71
Skyloft - Goddess Sword:
  Need: Nothing
  original item: Progressive Sword
  type: overworld
  Paths:
    - stage/F008r/r0/l0/TBox/95
Skyloft - Bazaar Goddess Chest:
  Need: Goddess Cube in Ancient Harbour
  original item: Gold Rupee
  type: goddess
  Paths:
   - stage/F004r/r0/l0/TBox/93
Skyloft - Shed Chest:
  Need: Water Scale
  original item: Silver Rupee
  type: overworld
  Paths:
   - stage/F000/r0/l0/TBox/70
Skyloft - Shed Goddess Chest:
  Need: Water Scale & Goddess Cube in Eldin Slide
  original item: Heart Piece
  type: goddess
  Paths:
   - stage/F000/r0/l0/TBox/79
Skyloft - West Cliff Goddess Chest:
  Need: Goddess Cube on West Great Tree near exit
  original item: Silver Rupee
  type: goddess
  Paths:
   - stage/F000/r0/l0/TBox/78
Skyloft - Floating Island Goddess Chest:
  Need: Clawshots & Goddess Cube in Lake Floria
  original item: Gold Rupee
  type: goddess
  Paths:
   - stage/F000/r0/l0/TBox/91
Skyloft - Waterfall Goddess Chest:
  Need: Clawshots & Goddess Cube in Pirate Stronghold
  original item: Heart Piece
  type: goddess
  Paths:
   - stage/F000/r0/l0/TBox/80
Skyloft - Pumpkin Archery - 600 Points:
  Need: Bow
  original item: Heart Piece
  type: minigame
  Paths:
   - event/114-Friend/99
   - oarc/F000/l4
   - oarc/F000/l6
Skyloft - Zelda Heartpiece:
  Need: Clawshots
  original item: Heart Piece
  type: overworld
  Paths:
   - stage/F001r/r6/l0/chest/32 #sceneflag
Skyloft - Baby Rattle:
  Need: Gust Bellows & Clawshots #needs work, note that it's possible to get there from Beetle's airship
  original item: Baby's Rattle
  type: overworld
  Paths:
    - stage/F000/r0/l0/Item/13
Skyloft - Parrow's Bottle:
  Need: Nothing
  original item: Bottle
  type: sidequest
  Paths:
    - event/115-Town2/230 # mushroom spores
    - event/115-Town2/733 # Bottle
    - oarc/F000/l0
    - oarc/F005r/l0
Skyloft - Cawlin's Letter:
  Need: Goddess Harp
  original item: Cawlin's Letter
  type: sidequest
  Paths:
    - event/115-Town2/166
    - oarc/F001r/l0
Skyloft - Wyrna Crystals:
  Need: Nothing
  original item: 5 Gratitude Crystals
  type: sidequest
  Paths:
    - event/118-Town3/144
    - oarc/F006r/l0
Skyloft - Peater/Peatrice Crystals:
  Need: Nothing
  original item: 5 Gratitude Crystals
  type: sidequest
  Paths:
    - event/109-TakeGoron/79
    - event/123-Town5/316
    - oarc/F018r/l0
    - oarc/F019r/l0
Skyloft - Parrow Crystals:
  Need: Bottle
    # There are mushrooms in the Sky inside the Volcanic Island
  original item: 5 Gratitude Crystals
  type: sidequest
  Paths:
    - event/115-Town2/814
    - oarc/F000/l0
    - oarc/F005r/l0
Skyloft - Fledge Crystals:
  Need: Can Beat Lanayru Mining Facility & Bottle # LMF only for Potion right now
  original item: 5 Gratitude Crystals
  type: sidequest, dungeon
  Paths:
    - event/115-Town2/325
    - oarc/F001r/l0
Skyloft - Baby Crystals:
  Need: Baby Rattle
  original item: 5 Gratitude Crystals
  type: sidequest
  Paths:
    - event/115-Town2/125
    - oarc/F014r/l0
Skyloft - Ghost/Pipit Crystals:
  Need: Cawlin's Letter
  original item: 5 Gratitude Crystals
  type: sidequest
  Paths:
    - event/115-Town2/522
    - event/115-Town2/641
    - oarc/F001r/l0
Skyloft - Sparrot Crystals:
  Need: Can Access Second Part of Eldin & Clawshots
  original item: 5 Gratitude Crystals
  type: sidequest
  Paths:
    - event/118-Town3/141
    - oarc/F013r/l0
Skyloft - Cleaning Crystals:
  Need: Gust Bellows
  original item: 5 Gratitude Crystals
  type: sidequest
  Paths:
    - event/123-Town5/186
    - oarc/F016r/l0
<<<<<<< HEAD
#Skyloft - Owlan Crystals:  # Can't be reached right now
#  Need: Can Access Past & Can Access Most of Faron Woods & Bomb Bag
#  original item: 5 Gratitude Crystals
#  type: sidequest
#  Paths:
#    - event/118-Town3/141
#    - oarc/F001r/l0
=======
Skyloft - Owlan Crystals:
  Need: Can Access Most of Faron Woods & Bomb Bag
  original item: 5 Gratitude Crystals
  type: sidequest
  Paths:
    - event/118-Town3/157
    - oarc/F001r/l0
>>>>>>> 25a6c77c

#  Batreaux Rewards
Skyloft - Batreaux 5 Crystals:
  Need: Can Open Batreaux Shed & Can Get Gratitude Crystals & (5 Gratitude Crystals | Gratitude Crystal x5) # since 5 packs are randomized, it's possible to get crystals without being able to meet batreaux
  original item: Progressive Wallet
  type: batreaux
  Paths:
    - event/121-AkumaKun/21
    - oarc/F012r/l0
Skyloft - Batreaux 10 Crystals:
  Need: Can Open Batreaux Shed & Can Get Gratitude Crystals & 10 Gratitude Crystals
  original item: Heart Piece
  type: batreaux
  Paths:
    - event/121-AkumaKun/42
    - oarc/F012r/l0
Skyloft - Batreaux 30 Crystals:
  Need: Can Open Batreaux Shed & Can Get Gratitude Crystals & 30 Gratitude Crystals # 30 gratitude Crystals
  original item: Progressive Wallet
  type: batreaux
  Paths:
    - event/121-AkumaKun/24
    - oarc/F012r/l0
Skyloft - Batreaux 30 Crystals Chest:
  Need: Can Open Batreaux Shed & 30 Gratitude Crystals # 30 gratitude Crystals
  original item: Cursed Medal
  type: batreaux
  Paths:
    - stage/F012r/r0/l0/TBox/69
Skyloft - Batreaux 40 Crystals:
  Need: Can Open Batreaux Shed & Can Get Gratitude Crystals & 40 Gratitude Crystals # 40 gratitude Crystals
  original item: Gold Rupee
  type: batreaux
  Paths:
    - event/121-AkumaKun/49
    - oarc/F012r/l0
Skyloft - Batreaux 50 Crystals:
  Need: Can Open Batreaux Shed & Can Get Gratitude Crystals & 50 Gratitude Crystals # 50 gratitude Crystals
  original item: Progressive Wallet
  type: batreaux
  Paths:
    - event/121-AkumaKun/27
    - oarc/F012r/l0
Skyloft - Batreaux 70 Crystals:
  Need: Can Open Batreaux Shed & Can Get Gratitude Crystals & 70 Gratitude Crystals # 70 gratitude Crystals
  original item: Gold Rupee
  type: batreaux
  Paths:
    - event/121-AkumaKun/161
    - oarc/F012r/l0
Skyloft - Batreaux 70 Crystals Second Reward:
  Need: Can Open Batreaux Shed & Can Get Gratitude Crystals & 70 Gratitude Crystals # 70 gratitude Crystals
  original item: Gold Rupee
  type: batreaux
  Paths:
    - event/121-AkumaKun/163
    - oarc/F012r/l0
Skyloft - Batreaux 80 Crystals:
  Need: Can Open Batreaux Shed & Can Get Gratitude Crystals & 80 Gratitude Crystals # 80 gratitude Crystals
  original item: Progressive Wallet
  type: batreaux
  Paths:
    - event/121-AkumaKun/37
    - oarc/F012r/l0

# Single Gratitude crystals aren't randomized, but still need logic, because some of them need items
Skyloft - Crystal in Link's Room:
  Need: Can Get Gratitude Crystals
  original item: Gratitude Crystal
  type: crystal
Skyloft - Crystal on Light Tower:
  Need: Can Get Gratitude Crystals
  original item: Gratitude Crystal
  type: crystal
Skyloft - Crystal near Pumpkin Patch:
  Need: Can Get Gratitude Crystals
  original item: Gratitude Crystal
  type: crystal
Skyloft - Crystal in Parrow and Orielle's House:
  Need: Can Get Gratitude Crystals
  original item: Gratitude Crystal
  type: crystal
Skyloft - Crystal inbetween wooden Planks:
  Need: Can Get Gratitude Crystals
  original item: Gratitude Crystal
  type: crystal
Skyloft - Crystal in Knight Academy Plant:
  Need: Can Get Gratitude Crystals
  original item: Gratitude Crystal
  type: crystal
Skyloft - Crystal on West Cliff:
  Need: Can Get Gratitude Crystals
  original item: Gratitude Crystal
  type: crystal
Skyloft - Crystal after Waterfall Cave:
  Need: Can Get Gratitude Crystals & (Practice Sword | Bomb Bag | Beetle)
  original item: Gratitude Crystal
  type: crystal
Skyloft - Crystal in Loftwing Prison:
  Need: Can Get Gratitude Crystals & (Practice Sword | Bomb Bag | Beetle)
  original item: Gratitude Crystal
  type: crystal
Skyloft - Crystal in Sparring Hall:
  Need: Can Get Gratitude Crystals & Beetle
  original item: Gratitude Crystal
  type: crystal
Skyloft - Crystal on Beedles Ship:
  Need: Can Get Gratitude Crystals & Beetle #You can access Beedle's shop with Beetle
  original item: Gratitude Crystal
  type: crystal
Skyloft - Crystal on Waterfall Island:
  Need: Can Get Gratitude Crystals & Clawshots #tough beetle works too
  original item: Gratitude Crystal
  type: crystal
Skyloft - Crystal in Zelda's Room:
  Need: Can Get Gratitude Crystals & Clawshots
  original item: Gratitude Crystal
  type: crystal
Sky - Crystal outside Lumpy Pumpkin:
  Need: Can Get Gratitude Crystals
  original item: Gratitude Crystal
  type: crystal
Sky - Crystal inside Lumpy Pumpkin:
  Need: Can Get Gratitude Crystals
  original item: Gratitude Crystal
  type: crystal

Sky - Lumpy Pumpkin Roof Goddess Chest:
  Need: Goddess Cube in Skyview Spring
  original item: Gold Rupee
  type: goddess, dungeon
  Paths:
   - stage/F020/r0/l0/TBox/87
Sky - Lumpy Pumpkin Goddess Chest:
  Need: Initial Goddess Cube
  original item: Pouch Expansion
  type: goddess
  Paths:
   - stage/F020/r0/l0/TBox/64
Sky - Lumpy Pumpkin Chandellier:
  Need: Nothing
  original item: Heart Piece
  type: overworld
  Paths:
   - stage/F011r/r0/l0/Chandel
Sky - Lumpy Pumpkin Harp Minigame:
  Need: Goddess Harp & Bottle
  original item: Heart Piece
  type: sidequest, minigame
  Paths:
   - event/117-Pumpkin/305
   - oarc/F011r/l0
Sky - next to Beedle's island chest 1:
  Need: Goddess Cube near Mogma Turf Entrance
  original item: Silver Rupee
  type: goddess
  Paths:
   - stage/F020/r0/l0/TBox/71
Sky - SW Sky Satchel:
  Need: Goddess Cube at Eldin Entrance
  original item: Small Seed Satchel
  type: goddess
  Paths:
   - stage/F020/r0/l0/TBox/66
Sky - Bamboo Island Goddess Chest:
  Need: Goddess Cube West of Temple Entrance
  original item: Gold Rupee
  type: goddess
  Paths:
   - stage/F020/r0/l0/TBox/82
Sky - NE Sky Treasure Medal:
  Need: Goddess Cube East of Temple Entrance
  original item: Treasure Medal
  type: goddess
  Paths:
   - stage/F020/r0/l0/TBox/74
Sky - NE Sky Silver Rupee:
  Need: Bomb Bag & Goddess Cube at Lanayru Mine Entrance
  original item: Silver Rupee
  type: goddess
  Paths:
   - stage/F020/r0/l0/TBox/72
Sky - Goddess Chest Inside Volcanic Island:
  Need: Goddess Cube on East Great Tree with Clawshot Target
  #Normally you would need clawshots, but you can skip them with a good dive
  original item: Heart Piece
  type: goddess
  Paths:
   - stage/F020/r0/l0/TBox/68
Sky - Goddess Chest Outside Volcanic Island:
  Need: Goddess Cube in Sand Oasis
  original item: Heart Medal
  type: goddess
  Paths:
   - stage/F020/r0/l0/TBox/67
Sky - Goddess Chest on Island Closest to Faron Pillar:
  Need: Goddess Cube in Deep Woods
  original item: Heart Piece
  type: goddess
  Paths:
   - stage/F020/r0/l0/TBox/65
Sky - next to Bamboo island chest 2:
  Need: Water Scale & Goddess Cube in secret passageway in Desert
  original item: Heart Medal
  type: goddess
  Paths:
   - stage/F020/r0/l0/TBox/83
Sky - SW Sky Life Medal:
  Need: Goddess Cube near Hook Beetle Fight
  original item: Life Medal
  type: goddess
  Paths:
   - stage/F020/r0/l0/TBox/84
Sky - SW Sky Potion medal:
  Need: Clawshots & Goddess Cube in Skipper's Retreat
  original item: Potion Medal
  type: goddess
  Paths:
   - stage/F020/r0/l0/TBox/75
Sky - Beedle's Island Cage Goddess Chest:
  Need: Can Access Beedle's Shop & Goddess Cube on top of Skyview
  #Getting this chest during the day is possible but rather difficult, shouldn't be in logic
  original item: Rupee Medal
  type: goddess
  Paths:
   - stage/F020/r0/l0/TBox/81
Sky - Beedle's Island Goddess Chest:
  Need: Goddess Cube at ride in ToT area
  original item: Heart Piece
  type: goddess
  Paths:
   - stage/F020/r0/l0/TBox/89
Sky - Goddess Chest Under Fun Fun Island:
  Need: Goddess Cube in Floria Waterfall
  original item: Gold Rupee
  type: goddess
  Paths:
   - stage/F020/r0/l0/TBox/86
Sky - Fun Fun Island Minigame:
  Need: Can Retrieve Party Wheel
  original item: Heart Piece
  type: minigame
  Paths:
   - event/110-DivingGame/19
   - oarc/F020/l2
Sky - Dohdoh Crystals:
  Need: Can Retrieve Party Wheel
  original item: 5 Gratitude Crystals
  type: sidequest
  Paths:
    - event/110-DivingGame/60
    - oarc/F020/l0
Sky - Orrielle Crystals:
  Need: Bottle
  # Need access to Faron to be able to get mushroom spores as many times as you want
  original item: 5 Gratitude Crystals
  type: sidequest
  Paths:
    - event/115-Town2/225
    - oarc/F020/l0
Sky - Kina Crystals:
  Need: Bottle & Goddess Harp & Can Access Eldin
  original item: 5 Gratitude Crystals
  type: sidequest, minigame
  Paths:
    - event/117-Pumpkin/386
    - oarc/F020/l0
Sky - Beedle's Crystals:
  Need: Can Access Beedle's Shop & Horned Colossus Beetle
  original item: 5 Gratitude Crystals
  type: sidequest
  Paths:
   - event/105-Terry/115
   - oarc/F020/l0

#These checks need Spiral Charge
#Sky - Breakable Boulder near Fun Fun island:
#  Need: Can Access Levias
#  original item: Silver Rupee
#  type: overworld
#  Paths:
#    - stage/F020/r0/l0/TBox/70
#Sky - Breakable Boulder near Lumpy Pumpkin:
#  Need: Can Access Levias
#  original item: Silver Rupee
#  type: overworld
#  Paths:
#    - stage/F020/r0/l0/TBox/69

Thunderhead - Goddess Chest Outside Isle of Song:
  Need: Can Access Thunderhead & Goddess Cube in Mogma Turf
  original item: Gold Rupee
  type: goddess
  Paths:
   - stage/F023/r0/l0/TBox/92
Thunderhead - Goddess Chest on top of Isle of Song:
  Need: Can Access Thunderhead & Goddess Cube near FS Entrance
  original item: Small Bomb Bag
  type: goddess
  Paths:
   - stage/F023/r0/l0/TBox/85
Thunderhead - East Island Goddess Chest:
  Need: Can Access Thunderhead & Goddess Cube on East Great Tree with Rope
  original item: Rupee Medal
  type: goddess
  Paths:
   - stage/F023/r0/l0/TBox/73
Thunderhead - East Island Chest:
  Need: Can Access Thunderhead
  original item: Evil Crystal
  type: overworld
  Paths:
   - stage/F023/r0/l0/TBox/94
Thunderhead - Bug Island Goddess Chest:
  Need: Can Access Thunderhead & Goddess Cube in Summit Waterfall
  original item: Heart Piece
  type: goddess
  Paths:
   - stage/F023/r0/l0/TBox/88
Thunderhead - First Goddess Chest on Mogma Mitts Island:
  Need: Can Access Thunderhead & Mogma Mitts & Goddess Cube inside Volcano Summit
  original item: Bottle
  type: goddess
  Paths:
   - stage/F023/r0/l0/TBox/77
#Thunderhead - Mogma Mitts Island Quiver:
#  Need: Can Access Thunderhead & Mogma Mitts & Goddess Cube in Lanayru Gorge
#  original item: Small Quiver
#  type: goddess
#  Paths:
#   - stage/F023/r0/l0/TBox/76
Thunderhead - Bug Island minigame:
  Need: Can Access Thunderhead & Bug Net
  original item: Horned Colossus Beetle
  type: minigame
  Paths:
   - event/116-InsectGame/69
   - oarc/F023/l0
Thunderhead - Farore's Courage:
  Need: Can Access Thunderhead & Goddess Sword
  original item: Farore's Courage
  type: overworld
  Paths:
   - stage/F010r/r0/l0/TBox/78
Thunderhead - Nayru's Wisdom:
  Need: Can Access Thunderhead & Goddess Longsword
  original item: Nayru's Wisdom
  type: overworld
  Paths:
   - stage/F010r/r0/l0/TBox/79
Thunderhead - Din's Power:
  Need: Can Access Thunderhead & Goddess White Sword
  original item: Din's Power
  type: overworld
  Paths:
   - stage/F010r/r0/l0/TBox/80


Sealed Grounds - Inside Sealed Temple:
  Need: Can Access Sealed Temple
  original item: Revitalizing Potion
  type: overworld
  Paths:
   - stage/F402/r2/l0/TBox/64
Sealed Grounds - Ballad of the Goddess:
  Need: Can Access Sealed Temple & Goddess Harp
  original item: Ballad of the Goddess
  type: quest
  Paths:
   - event/501-Inpa/267
   - oarc/F402/l2
Sealed Grounds - Gorko Goddess Wall Reward:
  Need: Can Access Sealed Temple
        & Can Unlock Goddess Walls
        & Goddess Sword
  type: quest, dungeon
  original item: Heart Piece
  Paths:
   - event/503-Goron/630
   - oarc/F400/l0
#Sealed Grounds - Behind the Temple Triforce on goddess wall:
#  Need: Can Access Sealed Temple
#        & Can Access Goddess Walls
#        & Bow
#        & Bomb Bag
#        & Can Access Levias
#  original item: Gold Rupee
#  type: quest, dungeon
#  Paths:
#   - event/503-Goron/418
#   - oarc/F400/l0
Sealed Grounds - True Master Sword:
  Need: Can Access Sealed Temple & Can Access Past
  original item: Progressive Sword
  type: quest
  Paths:
   - event/502-CenterFieldBack/17
   - oarc/F404/l0


Faron Woods - Heart Piece on Tree:
  Need: Can Access Most of Faron Woods
  original item: Heart Piece
  type: overworld
  Paths:
    - stage/F100/r0/l0/Item/68
Faron Woods - Slingshot:
  Need: Can Access Most of Faron Woods & Can Defeat Bokoblins
  original item: Slingshot
  type: quest
  Paths:
   - event/200-Forest/595
   - oarc/F100/l0
Faron Woods - Deep Woods Chest:
  Need: Can Access Deep Woods
  original item: Red Rupee
  type: overworld
  Paths:
   - stage/F101/r0/l0/TBox/74
Faron Woods - Heart Piece Behind Boulder:
  Need: Can Access Most of Faron Woods & Bomb Bag
  original item: Heart Piece
  type: overworld
  Paths:
   - stage/F100/r0/l0/Item/33 #last thing is SceneflagID
Faron Woods - Faron Woods Treasure:
  Need: Can Access Most of Faron Woods & Bomb Bag
  original item: Semi Rare Treasure
  type: overworld
  Paths:
   - stage/F100/r0/l0/TBox/64
Faron Woods - Chest Inside Great Tree:
  Need: Can Access Most of Faron Woods & ((Gust Bellows & Water Scale) | (Clawshots & Can Defeat Moblins))
  #You can jump to the chest from above AFTER you defeat the Moblin to remove the void
  original item: Gold Rupee
  type: overworld
  Paths:
   - stage/F100_1/r0/l0/TBox/84

# Lake Floria - Outside AC: # not sure if this one works for other items
#   Need: Can Access Lake Floria & Beetle
#   original item: Gold Rupee
#   type: overworld
#   Paths:
#    - stage/F102_1/r0/l0/Item/64
Lake Floria - Dragon Lair First Chest:
  Need: Can Access Lake Floria
  original item: Semi Rare Treasure
  type: overworld
  Paths:
   - stage/F102_2/r0/l0/TBox/85
Lake Floria - Dragon Lair Second Chest (Scale):
  Need: Can Access Lake Floria
  original item: Silver Rupee
  type: overworld
  Paths:
   - stage/F102_2/r0/l0/TBox/84
Lake Floria - Lake Floria Chest:
  Need: Can Access Lake Floria
  original item: Goddess Plume
  type: overworld
  Paths:
   - stage/F102/r3/l0/TBox/64
#Lake Floria - Lake Floria Silver Rupee: # not sure if we want to randomize this
#  Need: Can Access Lake Floria
#  original item: Silver Rupee
#  type: overworld
#  Paths:
#   - stage/F102/r2/l0/Item/60


Eldin Volcano - Behind Bombable Wall in First Room:
  Need: Can Access Eldin
  original item: Red Rupee
  type: overworld
  Paths:
   - stage/F200/r1/l0/TBox/72
Eldin Volcano - After Crawlspace:
  Need: Can Access Eldin
  original item: Red Rupee
  type: overworld
  Paths:
   - stage/F200/r2/l0/TBox/66
Eldin Volcano - Behind Bombable Wall Near HP:
  Need: Can Access Eldin
  original item: Red Rupee
  type: overworld
  Paths:
   - stage/F200/r2/l0/TBox/73
Eldin Volcano - Heart Piece on Cliff:
  Need: Can Access Eldin
  original item: Heart Piece
  type: overworld
  Paths:
   - stage/F200/r2/l0/Item/102 #sceneflagID
Eldin Volcano - Behind Bombable Wall Near Volcano Ascent:
  Need: Can Access Second Part of Eldin
  original item: Red Rupee
  type: overworld
  Paths:
   - stage/F200/r2/l0/TBox/71

# These checks are Digging Spots
Eldin Volcano - Key Piece in Front of ET:
 Need: Can Access Eldin & Digging Mitts
 original item: Key Piece
 type: overworld
 Paths:
  - stage/F200/r4/l1/Soil/8
Eldin Volcano - Key Piece Below Tower:
 Need: Can Access Eldin & Digging Mitts
 original item: Key Piece
 type: overworld
 Paths:
  - stage/F200/r4/l1/Soil/9
Eldin Volcano - Key Piece Behind Boulder on Sandy Slope:
 Need: Can Access Eldin & Digging Mitts
 original item: Key Piece
 type: overworld
 Paths:
  - stage/F200/r4/l1/Soil/12
Eldin Volcano - Key Piece After Vents:
 Need: Can Access Eldin & Digging Mitts
 original item: Key Piece
 type: overworld
 Paths:
  - stage/F200/r6/l1/Soil/10
Eldin Volcano - Key Piece After Draining Lava:
 Need: Can Access Eldin & Digging Mitts
 original item: Key Piece
 type: overworld
 Paths:
  - stage/F200/r2/l1/Soil/64

Mogma Turf - Free Fall chest:
  Need: Can Access Eldin
  original item: Eldin Ore
  type: overworld
  Paths:
   - stage/F210/r0/l0/TBox/64
Mogma Turf - Behind Bombable Wall at Entrance:
  Need: Can Access Eldin
  original item: Golden Skull
  type: overworld
  Paths:
   - stage/F210/r0/l0/TBox/65
Mogma Turf - Sand Slide Chest:
  Need: Can Access Eldin & Digging Mitts
  original item: Eldin Ore
  type: overworld
  Paths:
   - stage/F210/r0/l0/TBox/68
Mogma Turf - Digging Mitts:
  Need: Can Access Eldin & Can Defeat Bokoblins
  original item: Progressive Mitts
  type: quest
  Paths:
   - event/300-Mountain/6
   - event/300-Mountain/135
   - oarc/F210/l0
Mogma Turf - Behind Bombable Wall in Lava Maze:
  Need: Can Access Eldin & Digging Mitts
  original item: Silver Rupee
  type: overworld
  Paths:
   - stage/F210/r0/l0/TBox/70

Volcano Summit - Heart Piece Behind Digging:
  Need: Can Access Volcano Summit & Bottle & Mogma Mitts
  original item: Heart Piece
  type: overworld
  Paths:
   - stage/F201_3/r0/l0/Item/104 #sceneflagID
Volcano Summit - Behind Bombable Wall in Waterfall Area:
  Need: Can Access Volcano Summit & Clawshots
  original item: Silver Rupee
  type: overworld
  Paths:
   - stage/F201_4/r0/l0/TBox/95
#Boko Base - Small chest in front of Sword in boko base:
#  Need: Can Access Boko Base & Clawshots & Bomb Bag?
#  original item: Blue Rupee
#  Paths:
#   - stage/F201_1.json
#Boko Base - Pouch chest in boko base:
#  Need: Can Access Boko Base & Clawshots & Bomb Bag?
#  original item: Pouch & extra items
#  Paths:
#   - stage/F201_1.json

Lanayru Mines - Chest Behind First Landing:
  Need: Can Access Lanayru & Clawshots
  original item: Evil Crystal
  type: overworld
  Paths:
   - stage/F300_1/r0/l0/TBox/64
Lanayru Mines - Near First Timeshift Stone:
  Need: Can Access Lanayru
  # In swordless, you can roll a bomb to the stone, eventhough it's a bit far
  original item: Red Rupee
  type: overworld
  Paths:
   - stage/F300_1/r1/l0/TBox/65
Lanayru Mines - Behind Statue:
  Need: Can Access Lanayru & (Bomb Bag | Hook Beetle)
  original item: Red Rupee
  type: overworld
  Paths:
   - stage/F300_1/r2/l0/TBox/67
Lanayru Mines - End of Mines:
  Need: Can Access Lanayru & (Bomb Bag | Hook Beetle)
  original item: Rare Treasure
  type: overworld
  Paths:
   - stage/F300_1/r2/l0/TBox/66


Lanayru - Chest Near Party Wheel:
  Need: Can Access Lanayru & Bomb Bag
  original item: Golden Skull
  type: overworld
  Paths:
   - stage/F300/r0/l0/TBox/70
Lanayru - Chest Before Hook Beetle:
  Need: Can Access Lanayru & (Clawshots | Bomb Bag | Hook Beetle)
  #In the Mines, you need to knock down statues to make a path through the sand (brakeslide not in logic)
  original item: Tumbleweed
  type: overworld
  Paths:
   - stage/F300/r0/l0/TBox/84
Lanayru - Hook Beetle:
  Need: Can Access Lanayru & (Bomb Bag | Hook Beetle)
  # You can use bomb flowers to defeat the technoblins
  original item: Progressive Beetle
  type: quest
  Paths:
   - event/400-Desert/8
   - oarc/F300/l0
Lanayru - NE Desert Chest:
  Need: Can Access Second Part of Lanayru & Bomb Bag
  #The Tough Beetle can be used instead of Bombs
  original item: Heart Piece
  type: overworld
  Paths:
   - stage/F300/r0/l0/TBox/74
Lanayru - On Top of Lanayru Mining Facility: # actually spawns on raising LMF
  Need: Can Access Dungeon Entrance In Lanayru Desert
  original item: Rare Treasure # TODO check
  type: overworld
  Paths:
   - stage/F300/r0/l1/TBox/83
Lanayru - Chest Next to Trial:
  Need: Can Access Second Part of Lanayru & Clawshots
  original item: Dusk Relic
  type: overworld
  Paths:
   - stage/F300/r0/l0/TBox/72
Lanayru - Chest on Platform Near Fire Node:
  Need: Can Access Lanayru & Clawshots
  original item: Red Rupee
  type: overworld
  Paths:
   - stage/F300/r0/l0/TBox/73
Lanayru - Chest Near Sand Oasis:
  Need: Can Access Lanayru & Clawshots
  original item: Red Rupee
  type: overworld
  Paths:
   - stage/F300/r0/l0/TBox/71

Lanayru - Beginning of Lightning Node:
  Need: Can Access Second Part of Lanayru & Bomb Bag
  original item: Red Rupee
  type: overworld
  Paths:
   - stage/F300_2/r0/l0/TBox/75
Lanayru - Middle of Lightning Node:
  Need: Can Access Second Part of Lanayru & Bomb Bag
  original item: Blue Rupee
  type: overworld
  Paths:
   - stage/F300_2/r0/l0/TBox/76
Lanayru - End of Lightning Node room:
  Need: Can Access Second Part of Lanayru & Bomb Bag
  # Deactivate the timeshift stone with a bomb throw that lands near the timeshift stone.
  # Then stand near the stone and activate it. Place down a bomb near the timeshift stone and run to the end.
  original item: Rare Treasure # TODO check again
  type: overworld
  Paths:
   - stage/F300_2/r0/l0/TBox/77
Lanayru - Fire Node Shortcut Chest:
  Need: Can Access Second Part of Lanayru & Can Defeat Ampilus
  original item: Rare Treasure # TODO check again
  type: overworld
  Paths:
   - stage/F300_3/r0/l0/TBox/79
Lanayru - Beginning of Fire Node:
  Need: Can Access Second Part of Lanayru & Bomb Bag
  original item: Blue Rupee
  type: overworld
  Paths:
   - stage/F300_3/r0/l0/TBox/78
Lanayru - Middle of Fire Node:
  Need: Can Access Second Part of Lanayru & Bomb Bag
  original item: Blue Rupee
  type: overworld
  Paths:
   - stage/F300_3/r0/l0/TBox/80
Lanayru - Fire Node Left Chest:
  Need: Can Access Second Part of Lanayru & Bomb Bag & Hook Beetle
  original item: Golden Skull # TODO check again
  type: overworld
  Paths:
   - stage/F300_3/r0/l0/TBox/81
Lanayru - Fire Node Right Chest:
  Need: Can Access Second Part of Lanayru & Bomb Bag & Hook Beetle
  original item: Blue Rupee
  type: overworld
  Paths:
   - stage/F300_3/r0/l0/TBox/82

Lanayru Caves - Chest:
  Need: Can Access Lanayru & Clawshots
  original item: Golden Skull # TODO check again
  type: overworld
  Paths:
   - stage/F303/r0/l0/TBox/127
Lanayru Caves - Golo:
  Need: Can Access Lanayru & Clawshots
  original item: LanayruCaves Small Key
  type: quest
  Paths:
   - event/404-DesertF3/127
   - oarc/F303/l0


Lanayru Sand Sea - Skydive Chest at Skippers Retreat:
  Need: Can Access Sand Sea & Whip & (Bow | Beetle | Slingshot)
  # You can whip the bomb on the cactus by first slashing it to make it swing
  # You can also whip the bomb without a sword by standing very close to the cactus and whiping a few times (up to down swings)
  original item: Silver Rupee
  type: overworld
  Paths:
   - stage/F301_3/r0/l0/TBox/77
Lanayru Sand Sea - Chest After Moblin at Skippers Retreat:
  Need: Can Access Sand Sea & (Bomb Bag | Hook Beetle | Whip)
  #If you don't have the whip, you can still get past the yellow chu cave with bombs or by using the hook beetle
  original item: Red Rupee
  type: overworld
  Paths:
   - stage/F301_3/r0/l0/TBox/78
Lanayru Sand Sea - Near Shack:
  Need: Can Access Sand Sea & Whip & (Bow | Beetle | Slingshot)
  original item: Semi Rare Treasure
  type: overworld
  Paths:
   - stage/F301_3/r0/l0/TBox/76
Lanayru Sand Sea - In Skippers Shack:
  Need: Can Access Sand Sea & Whip & (Bow | Beetle | Slingshot) & Gust Bellows
  # The Boko Baba can be bypassed without killing or stunning him, but it's not in logic
  original item: Sea Chart
  type: overworld
  Paths:
   - stage/F301_5/r0/l0/TBox/65
Lanayru Sand Sea - Roller Coaster Minigame:
  Need: Can Access Sand Sea & Can Defeat Molderach
  # You need Gust Bellows to defeat Molderach. I assume no Sea Chart requirement for now
  original item: Heart Piece
  type: minigame
  Paths:
   - event/406-TrolleyRace/77
   - oarc/F301_4/l0
Lanayru Sand Sea - First Chest in Pirate Stronghold:
  Need: Can Access Sand Sea
  # You can run past the Beamos without killing it. You can also run past the boko baba (in logic?)
  original item: Silver Rupee
  type: overworld
  Paths:
   - stage/F301_2/r4/l0/TBox/75
Lanayru Sand Sea - Second Chest in Pirate Stronghold:
  Need: Can Access Sand Sea
  original item: Semi Rare Treasure
  type: overworld
  Paths:
   - stage/F301_2/r5/l0/TBox/73
Lanayru Sand Sea - 3rd Chest in Pirate Stronghold:
  Need: Can Access Sand Sea
  original item: Semi Rare Treasure
  type: overworld
  Paths:
   - stage/F301_2/r6/l0/TBox/74


Skyview - Map Chest:
  Need: Can Access Skyview & Can Get Past the First Skyview Room & Can Hit Vines in Skyview Left Room
  original item: Skyview Map
  type: dungeon
  Paths:
   - stage/D100/r2/l0/TBox/64
Skyview - Small Key Digging Spot:
  Need: Can Access Skyview & Can Get Past the First Skyview Room & Can Hit High Skyview Switches & Digging Mitts & Water Scale
  # It is possible to get to this dig spot with clawshots instead of water scale, but only before raising the water. Can't be in logic.
  # It is not possible to jump to the vines early in the main room with scale with only one switch for the water level hit
  # You can hit both switches with good bomb throws
  # If you had scale to get past the first room, you can't hit the switch, unless using the gust bellows on a Spume and kill it near the switch, not in logic
  # You can hit the switch to enter that room with an upwards skyward strike using a boko or a spume, not in logic
  original item: SW Small Key
  type: dungeon
  Paths:
    - stage/D100/r4/l0/Soil/15
Skyview - Behind Two Eyes:
  Need: Can Access Skyview & Can Get Past the First Skyview Room & Can Hit High Skyview Switches & Practice Sword
  # Sword required to defeat the eyes
  original item: SW Small Key
  type: dungeon
  Paths:
   - stage/D100/r4/l0/TBox/67
Skyview - Beetle:
  Need: Can Access Skyview & (Practice Sword | (Water Scale & Bomb Bag)) & (Slingshot | Clawshots | Beetle | Bow) & SW Small Key x1
  #Bombs don't work to hit the switch
  #The fight requires sword, but can be skipped with Water Scale
  #Note that to get past the locked door you need to be able to raise the water lever once (left room is easiest)
  original item: Progressive Beetle
  type: dungeon
  Paths:
   - stage/D100/r10/l1/TBox/65
   - stage/D100/r10/l2/TBox/65
Skyview - Behind Bars in Hub Room:
  Need: Can Access Skyview & Can Get Past the First Skyview Room & Beetle & SW Small Key x1
  #add whip when all items are fixed. In that case make also sure you can raise the water level to unlock the door
  original item: Heart Piece
  type: dungeon
  Paths:
   - stage/D100/r5/l0/Item/103
Skyview - Behind Three Eyes:
  Need: Can Access Skyview & Can Get Past the First Skyview Room & Beetle & SW Small Key x1 & Practice Sword
  original item: SW Small Key
  type: dungeon
  Paths:
   - stage/D100/r7/l0/TBox/68
Skyview - Near Boss Door:
  Need: Can Access Skyview & Can Get Past the First Skyview Room & (Goddess Sword | Bomb Bag | Beetle | Bow | Water Scale) & (Goddess Sword | Hook Beetle | Bow) & SW Small Key x2
  # The Staldra can be defeated with either sword or bombs, which we must already have
  # To get accross the rope with boko babas, hang down on the rope and go accross that way. The last boko baba may be annoying but nothing too bad if you time it
  # The Skulltula jump is not in logic. A bomb knocks it away. Both the Beetle and the bow can cut it down. The water scale makes it Skyview 2 where there is no spider anymore. A skyward strike can knock it away too
  # The archer bokoblin can be killed with a skyward strike on Hero Mode. Otherwise you need bow or hook beetle
  original item: Red Rupee
  type: dungeon
  Paths:
   - stage/D100/r9/l0/TBox/70
Skyview - Boss Key:
  #If you had bombs for the Skulltula, you can't hit the 2nd vine, thus you need Beetle, bow, clawshots or slingshot
  #Note: You can also hit this vine with a Skyward Strike, but only on Hero Mode
  Need: Can Access Skyview & Can Get Past the First Skyview Room & (Goddess Sword | Bomb Bag | Beetle | Bow | Water Scale) & (Goddess Sword | Hook Beetle | Bow) & SW Small Key x2
  original item: Skyview Boss Key
  type: dungeon
  Paths:
   - stage/D100/r9/l0/TBox/66

Skyview - Ghirahim Heart Container:
 Need: Can Access Skyview & Can Get Past the First Skyview Room & (Goddess Sword | Bomb Bag | Beetle | Bow | Water Scale) & (Goddess Sword | Hook Beetle | Bow) & Practice Sword & SW Small Key x2 & SW Boss Key
 original item: Heart Container
 type: dungeon
 Paths:
  - stage/B100/r0/l1/HeartCo
  - stage/B100/r0/l2/HeartCo
  - stage/B100/r0/l3/HeartCo
  - stage/B100/r0/l4/HeartCo

Skyview - Ruby Tablet:
  Need: Can Access Skyview & Can Get Past the First Skyview Room & Goddess Sword & SW Small Key x2 & SW Boss Key
  original item: Ruby Tablet
  type: dungeon
  Paths:
   - event/201-ForestD1/6
   - oarc/B100_1/l0


Earth Temple - First Chest:
  Need: Can Access Earth Temple & Digging Mitts
  original item: Red Rupee
  type: dungeon
  Paths:
   - stage/D200/r1/l0/TBox/66
Earth Temple - Behind Boulder:
  Need: Can Access Earth Temple & Can Get Past First ET Drawbridge
  original item: Golden Skull
  type: dungeon
  Paths:
   - stage/D200/r1/l0/TBox/69
Earth Temple - Left Chest After Boulder Section:
  Need: Can Access Earth Temple & Can Get Past First ET Drawbridge
  original item: Golden Skull # TODO check again
  type: dungeon
  Paths:
   - stage/D200/r1/l0/TBox/70
Earth Temple - Map Chest:
  Need: Can Access Earth Temple & Can Get Past First ET Drawbridge & (Bomb Bag | Hook Beetle)
  original item: ET Map
  type: dungeon
  Paths:
   - stage/D200/r0/l0/TBox/64
Earth Temple - Bomb Bag:
  Need: Can Access Earth Temple & Can Get Past First ET Drawbridge & Can Defeat Lezalfos
  original item: Bomb Bag
  type: dungeon
  Paths:
   - stage/D200/r3/l0/TBox/65
Earth Temple - 5 Bombs From Ledd:
  Need: Can Access Earth Temple & Can Get Past First ET Drawbridge & Can Defeat Lezalfos
  original item: 5 Bombs
  type: dungeon
  Paths:
   - event/301-MountainD1/16
   - oarc/D200/l0
Earth Temple - Chest Guarded by Lizalfos:
  Need: Can Access Earth Temple & Can Get Past First ET Drawbridge & (Hook Beetle | (Bomb Bag & Beetle))
  #In this dungeon, the hook Beetle can replace the bombs everywhere. You absolutely need a Beetle to cut a rope in the boulder section
  original item: Red Rupee
  type: dungeon
  Paths:
   - stage/D200/r1/l0/TBox/67
Earth Temple - Boss Key:
  Need: Can Access Earth Temple & Can Get Past First ET Drawbridge & (Hook Beetle | (Bomb Bag & Beetle & Digging Mitts))
  #Stutter Sprint not in logic, you need to dig up an air vent to blow up the boulder
  original item: ET Boss Key
  type: dungeon
  Paths:
   - stage/D200/r4/l0/TBox/68

Earth Temple - Scaldera Heart Container:
 Need: Can Access Earth Temple & Bomb Bag & (Hook Beetle | (Beetle & Digging Mitts)) & ET Boss Key & Practice Sword
 #Scaldera can be beaten without bombs but the logic does not require it
 original item: Heart Container
 type: dungeon
 Paths:
  - stage/B200/r10/l1/HeartCo
  - stage/B200/r10/l2/HeartCo

Earth Temple - Amber Tablet:
  Need: Can Access Earth Temple & Bomb Bag & (Hook Beetle | (Beetle & Digging Mitts)) & ET Boss Key & Goddess Sword
  original item: Amber Tablet
  type: dungeon
  Paths:
   - event/301-MountainD1/22
   - oarc/B210/l0


Lanayru Mining Facility - Behind Bars:
  Need: Can Access Lanayru Mining Facility
  original item: Red Rupee
  type: dungeon
  Paths:
   - stage/D300/r0/l0/TBox/64
Lanayru Mining Facility - First Chest in Hub Room:
  Need: Can Access Lanayru Mining Facility & Hook Beetle
  #You can whip the lever in the first room, but it is not in logic
  #The path that requires a small key also need hook Beetle or bombs
  original item: LMF Small Key
  type: dungeon
  Paths:
   - stage/D300_1/r5/l0/TBox/70
Lanayru Mining Facility - Chest in Room Behind Locked Door:
  Need: Can Access Lanayru Mining Facility & LMF Small Key x1 & Hook Beetle
  #You need to blow up a crate on top of a ladder: you need hook Beetle or bombs
  #To shoot the timeshift stone you need Beetle or bow or slingshot, but the slingshot snipe is difficult?
  original item: Red Rupee
  type: dungeon
  Paths:
   - stage/D300/r2/l0/TBox/65
Lanayru Mining Facility - Gust Bellows:
  Need: Can Access Lanayru Mining Facility & LMF Small Key x1 & Hook Beetle
  #You need to blow up at least one rock in the maze but the Spumes can take care of that, use the hook beetle if swordless
  original item: Gust Bellows
  type: dungeon
  Paths:
   - stage/D300/r4/l0/TBox/68
Lanayru Mining Facility - Inside Gust Bellows Room:
  Need: Can Access Lanayru Mining Facility & LMF Small Key x1 & Hook Beetle
  original item: Golden Skull # TODO check again
  type: dungeon
  Paths:
   - stage/D300/r4/l0/TBox/76
Lanayru Mining Facility - First West Room:
  Need: Can Access Lanayru Mining Facility & Hook Beetle & Gust Bellows
  original item: Golden Skull # TODO check again
  type: dungeon
  Paths:
   - stage/D300/r3/l0/TBox/66
Lanayru Mining Facility - Map chest:
  Need: Can Access Lanayru Mining Facility & Hook Beetle & Gust Bellows & Practice Sword & Can Hit Crystal in LMF Map Room
  #You need to defeat the Beamos guarding the door to the map room, but you also need to be able to defeat the Armos, thus sword required
  #The Staldras don't need to be defeated and are surprisingly not very aggressive, letting you push the block relatively easily
  original item: LMF Map
  type: dungeon
  Paths:
   - stage/D300/r6/l0/TBox/69
Lanayru Mining Facility - Behind First Crawlspace:
  Need: Can Access Lanayru Mining Facility & Hook Beetle & Gust Bellows & Practice Sword & Can Hit Crystal in LMF Map Room
  original item: Golden Skull # TODO check again
  type: dungeon
  Paths:
   - stage/D300_1/r9/l0/TBox/72
Lanayru Mining Facility - Behind Second Crawlspace:
  Need: Can Access Lanayru Mining Facility & Hook Beetle & Gust Bellows & Practice Sword & Can Hit Crystal in LMF Map Room
  original item: Red Rupee
  type: dungeon
  Paths:
   - stage/D300_1/r7/l0/TBox/73
Lanayru Mining Facility - Boss Key:
  Need: Can Access Lanayru Mining Facility & Hook Beetle & Gust Bellows & Practice Sword & Can Hit Crystal in LMF Map Room & Bomb Bag
  #You can hit the crystals with your sword
  original item: LMF Boss Key
  type: dungeon
  Paths:
   - stage/D300_1/r8/l0/TBox/71
Lanayru Mining Facility - Chest After Boss Key Room:
  Need: Can Access Lanayru Mining Facility & Hook Beetle & Gust Bellows & Practice Sword & Can Hit Crystal in LMF Map Room & Bomb Bag
  #You can hit the crystals with your sword
  original item: Red Rupee
  type: dungeon
  Paths:
   - stage/D300_1/r5/l0/TBox/74

Lanayru Mining Facility - LMF Heart Container:
  Need: Can Access Lanayru Mining Facility & Hook Beetle & Gust Bellows & Practice Sword & Can Hit Crystal in LMF Map Room & LMF Boss Key
  original item: Heart Container
  type: dungeon
  Paths:
  - stage/B300/r0/l1/HeartCo
  - stage/B300/r0/l3/HeartCo

Lanayru Mining Facility - Harp:
  Need: Can Beat Lanayru Mining Facility
  original item: Goddess Harp
  type: dungeon
  Paths:
   - event/400-Desert/286
   - oarc/F300_4/l0

Ancient Cistern - Small Key Chest:
  Need: Can Access Ancient Cistern & Water Scale & Practice Sword
  # Need sword for combination lock
  original item: AC Small Key
  type: dungeon
  Paths:
   - stage/D101/r1/l0/TBox/67
Ancient Cistern - Whip:
  Need: Can Access Ancient Cistern & AC Small Key x2 & (Practice Sword | Can Lower Ancient Cistern Statue)
  # Defeating the Stalmaster requires Practice Sword
  original item: Whip
  type: dungeon
  Paths:
   - stage/D101/r7/l0/TBox/69
Ancient Cistern - Map Chest:
  Need: Can Access Ancient Cistern & Whip
  original item: AC Map
  type: dungeon
  Paths:
   - stage/D101/r0/l0/TBox/65
Ancient Cistern - Vines Chest:
  Need: Can Access Ancient Cistern & Can Lower Ancient Cistern Statue
  original item: Red Rupee
  type: dungeon
  Paths:
   - stage/D101/r0/l0/TBox/66
Ancient Cistern - Behind Waterfall:
  Need: Can Access Ancient Cistern & Water Scale & Whip
  original item: Red Rupee
  type: dungeon
  Paths:
   - stage/D101/r3/l0/TBox/84
Ancient Cistern - Bokoblin:
  Need: Can Access Ancient Cistern & Water Scale & Whip & (Bow | Beetle)
  original item: AC Small Key
  type: dungeon
  Paths:
    - stage/D101/r4/l0/EBc/0xFC00
Ancient Cistern - Boss Key:
  Need: Can Access Ancient Cistern & Can Lower Ancient Cistern Statue & (Clawshots | Hook Beetle)
  # In the Basement you can either clawshot around the boulder, or use hook Beetle to blow it up. A very precise bomb throw also works (not in logic).
  original item: AC Boss Key
  type: dungeon
  Paths:
   - stage/D101/r4/l0/TBox/68

Ancient Cistern - Koloktos Heart Container:
 Need: Can Access Ancient Cistern & Whip & AC Boss Key & (AC Small Key x2 | Clawshots) & Can Defeat Koloktos
 #To reach the boss door, either you unlock the door, or you lower the statue
 original item: Heart Container
 type: dungeon
 Paths:
  - stage/B101/r0/l1/HeartCo
  - stage/B101/r0/l3/HeartCo

Ancient Cistern - Goddess Longsword:
  Need: Can Access Ancient Cistern & Whip & AC Boss Key & (AC Small Key x2 | Clawshots) & Goddess Sword
  original item: Progressive Sword
  type: dungeon
  Paths:
   - event/202-ForestD2/50
   - oarc/B101_1/l0

Sandship - Behind Combination Lock:
  Need: Can Access Sandship & Practice Sword & (Goddess Sword | Bow | Bomb Bag | Slingshot) & (Gust Bellows | Bow)
  # Skipping the Spume not in logic
  # You need a sword to get rid of the lock
  # The combination is always the same, but getting the hint requires gust bellows or turning the room into the past with bow. For newcomers, require the hint
  original item: SS Small Key
  type: dungeon
  Paths:
   - stage/D301/r10/l0/TBox/69
Sandship - Bow chest:
  Need: Can Access Sandship & SS Small Key x2 & Practice Sword
  original item: Bow
  type: dungeon
  Paths:
   - stage/D301/r15/l0/TBox/72
Sandship - Heart Piece Chest:
  Need: Can Access Sandship & Bow & Clawshots
  # Note for randomized dungeon entrances: this chest can be gotten without Clawshots with an obscure jump but then you are stuck
  original item: Heart Piece
  type: dungeon
  Paths:
   - stage/D301/r0/l0/TBox/127
Sandship - Map Chest:
  Need: Can Access Sandship & (Practice Sword | SS Small Key x2) & Bow
  # Getting the past inside the Sandship requires completing the Mast, even with early bow
  # The Practice Sword or two small keys are needed in order to be able to finish the Mast sequence and not be softlocked
  original item: Sandship Map
  type: dungeon
  Paths:
   - stage/D301/r3/l0/TBox/71
Sandship - Treasure Room First Chest:
  Need: Can Access Sandship & Practice Sword & Bow & Whip
  # Sword needed for generators
  original item: Semi Rare Treasure
  type: dungeon
  Paths:
   - stage/D301/r9/l0/TBox/64
Sandship - Treasure Room Second Chest:
  Need: Can Access Sandship & Practice Sword & Bow & Whip
  original item: Silver Rupee
  type: dungeon
  Paths:
   - stage/D301/r9/l0/TBox/65
Sandship - Treasure Room Third Chest:
  Need: Can Access Sandship & Practice Sword & Bow & Whip
  original item: Semi Rare Treasure
  type: dungeon
  Paths:
   - stage/D301/r9/l0/TBox/66
Sandship - Treasure Room Fourth Chest:
  Need: Can Access Sandship & Practice Sword & Bow & Whip
  original item: Silver Rupee
  type: dungeon
  Paths:
   - stage/D301/r9/l0/TBox/67
Sandship - Treasure Room Fifth Chest:
  Need: Can Access Sandship & Practice Sword & Bow & Whip
  original item: Semi Rare Treasure
  type: dungeon
  Paths:
   - stage/D301/r9/l0/TBox/68
Sandship - Robot in Brig:
  Need: Can Access Sandship & Practice Sword & Bow & Whip
  original item: SS Small Key
  type: dungeon
  Paths:
   - event/401-DesertD2/14
   - oarc/D301/l4
Sandship - Boss Key:
  Need: Can Access Sandship & SS Small Key x2 & Bow
  original item: SS Boss Key
  type: dungeon
  Paths:
   - stage/D301/r14/l3/TBox/73
Sandship - Tentalus Heart Container:
  Need: Can Access Sandship & (Practice Sword | SS Small Key x2) & Bow & SS Boss Key
  # Tentalus can be defeated exclusively with bow
  original item: Heart Container
  type: dungeon
  Paths:
   - stage/B301/r0/l1/HeartCo
   - stage/D301/r0/l1/HeartCo
Sandship - Nayru's Flame:
  Need: Can Access Sandship & Goddess Sword & Bow & SS Boss Key
  original item: Progressive Sword
  type: dungeon
  Paths:
   - event/401-DesertD2/45
   - oarc/B301/l1


Fire Sanctuary - First Room:
  Need: Can Access Fire Sanctuary & Can Hit First Water Pods & Can Defeat Bokoblins
  #little known fact, the only bokoblin you need to defeat is the blue one
  original item: FS Small Key
  type: dungeon
  Paths:
   - stage/D201/r0/l0/TBox/64
Fire Sanctuary - After First Outside Section:
  Need: Can Access Fire Sanctuary & Can Hit First Water Pods & Can Defeat Bokoblins & FS Small Key x1
  original item: Red Rupee
  type: dungeon
  Paths:
   - stage/D201_1/r1/l0/TBox/74
Fire Sanctuary - Second Small Key Chest:
  Need: Can Access Fire Sanctuary & Hook Beetle & Can Defeat Lezalfos & (Gust Bellows | Clawshots) & FS Small Key x1
  #If you don't have gust bellows you can get the chest but you are stuck inside
  original item: FS Small Key
  type: dungeon
  Paths:
   - stage/D201_1/r5/l0/TBox/69
Fire Sanctuary - First Chest in Water Pod Room:
  Need: Can Access Fire Sanctuary & Hook Beetle & Can Defeat Lezalfos & FS Small Key x2
  original item: Red Rupee
  type: dungeon
  Paths:
   - stage/D201_1/r7/l0/TBox/73
Fire Sanctuary - Second Chest in Water Pod Room:
  Need: Can Access Fire Sanctuary & Hook Beetle & Can Defeat Lezalfos & FS Small Key x2
  original item: Semi Rare Treasure
  type: dungeon
  Paths:
   - stage/D201_1/r7/l0/TBox/72
Fire Sanctuary - Mogma Mitts:
  Need: Can Access Fire Sanctuary & Hook Beetle & Practice Sword & FS Small Key x2
  # Sword needed to grab a water pod
  original item: Progressive Mitts
  type: dungeon
  Paths:
   - stage/D201_1/r5/l0/TBox/68
Fire Sanctuary - Bottle:
  Need: Can Access Fire Sanctuary & Can Hit First Water Pods & Practice Sword & FS Small Key x1 & Mogma Mitts
  # Sword needed to grab a water pod
  original item: Bottle
  type: dungeon
  Paths:
   - stage/D201_1/r6/l0/TBox/70
   - stage/D201/r6/l0/TBox/70
Fire Sanctuary - Map Chest:
  Need: Can Access Fire Sanctuary & Hook Beetle & Practice Sword & Clawshots & FS Small Key x2 & Mogma Mitts & Gust Bellows
  #Pillar Jump is not in logic. Note that if you fall without clawshots you're stuck, need to think of a fix
  original item: FS Map
  type: dungeon
  Paths:
   - stage/D201_1/r2/l0/TBox/65
   - stage/D201/r2/l0/TBox/65
Fire Sanctuary - Third Small Key Chest:
  Need: Can Access Fire Sanctuary & Hook Beetle & Practice Sword & Clawshots & FS Small Key x2 & Mogma Mitts & Gust Bellows & Bomb Bag
  original item: FS Small Key
  type: dungeon
  Paths:
   - stage/D201_1/r11/l0/TBox/71
Fire Sanctuary - Plats Chest:
  Need: Can Access Fire Sanctuary & Hook Beetle & Practice Sword & FS Small Key x3 & Mogma Mitts
  original item: Heart Piece
  type: dungeon
  Paths:
   - stage/D201/r3/l0/TBox/66
Fire Sanctuary - Staircase Room:
  Need: Can Access Fire Sanctuary & Hook Beetle & Practice Sword & Clawshots & FS Small Key x3 & Mogma Mitts
  original item: Semi Rare Treasure
  type: dungeon
  Paths:
   - stage/D201/r9/l0/TBox/75
Fire Sanctuary - Boss Key:
  Need: Can Access Fire Sanctuary & Hook Beetle & Practice Sword & Clawshots & FS Small Key x3 & Mogma Mitts
  original item: FS Boss Key
  type: dungeon
  Paths:
   - stage/D201/r4/l0/TBox/67

Fire Sanctuary - Ghirahim Heart Container:
 Need: Can Access Fire Sanctuary & Hook Beetle & Practice Sword & FS Small Key x3 & Mogma Mitts & FS Boss Key
 original item: Heart Container
 type: dungeon
 Paths:
  - stage/B201/r0/l1/HeartCo
  - stage/B201/r0/l2/HeartCo

Fire Sanctuary - Din's Flame:
  Need: Can Access Fire Sanctuary & Hook Beetle & Goddess Sword & FS Small Key x3 & Mogma Mitts & FS Boss Key
  original item: Progressive Sword
  type: dungeon
  Paths:
   - event/304-MountainD2/5
   - oarc/B201_1/l0


#Lanayru Gorge - Boss rush heart piece
#   Need: Can Heal Thunder Dragon?
#   original item: Heart piece
#   Paths:
#    - event/
#Lanayru Gorge - Boss rush hylian shield
#   Need: Can Heal Thunder Dragon?
#   original item: hylian shield
#   Paths:
#    - event/
#Lanayru Gorge - Life Tree Seedling
#   Need: Can Access Lanayru Gorge?
#   original item: Life Tree Seedling
#   Paths:
#    - stage/F302.json
#Lanayru Gorge - Lanayru Soth Part event
#   Need: Can heal Thunder Dragon?
#   original item: Lanayru Soth part
#   Paths:
#    - stage/F302.json


#Flooded Faron Woods - Faron Soth Part event
#   Need: Can Access Flooded Faron Woods & Water Scale
#   original item: Faron Soth Part
#   Paths:
#    - event/


#Boko base - Mogma Mitts Event
#   Need: Can Access Boko Base?
#   original item: Mogma Mitts
#   Paths:
#    - event
#Boko base - Clawshots
#   Need: Can Access Boko Base & Gust Bellows & (Mogma Mitts | Slingshot | Bow | Bomb Bag)?
#   original item: Clawshots
#   Paths:
#    - stage/F202.json
#Boko base - Gust Bellows
#   Need: Can Access Boko Base?
#   original item: Gust Bellows
#   Paths:
#    - stage/F202.json
#Boko base - Bombs
#   Need: Can Access Boko Base & Clawshots & ((Hook Beetle & Sword) | Bomb Bag | ((bow | slingshot) & Whip))?
#   original item: Bombs
#   Paths:
#    - stage/F202.json
#Boko base - Slingshot
#   Need: Can Access Boko Base & Clawshots & (Hook Beetle | Whip | Bomb Bag)?
#   original item: Slingshot
#   Paths:
#    - stage/F202.json
#Boko base - Whip
#   Need: Can Access Boko Base & Clawshots?
#   original item: Whip
#   Paths:
#    - stage/F202.json

#Fire Dragon Room - Eldin Soth part event
#   Need: Can Access Boko Base & Clawshots & Bomb Bag & (Beetle | Bow)?
#   original item: Eldin Soth part
#   Paths:
#    - stage/F221.json


Skykeep - Map Chest:
  Need: Can Access Skykeep
  original item: Skykeep Map
  type: dungeon
  Paths:
   - stage/D003_7/r0/l0/TBox/64
Skykeep - Small Key Chest:
  Need: Can Access Skykeep & Gust Bellows & Whip & Bow & Clawshots & Practice Sword
  original item: Skykeep Small Key
  type: dungeon
  Paths:
   - stage/D003_6/r0/l0/TBox/65
#Skykeep - Triforce of Wisdom Event
#   Need: Can Access Skykeep & Gust Bellows & Whip & Bow & Clawshots
#   original item: Triforce of Wisdom
#   type: dungeon
#   Paths:
#    - stage/D003_8.json
#Skykeep - Triforce of Power Event
#   Need: Can Access Skykeep & Gust Bellows & Whip & Bow & Clawshots
#   original item: Triforce of Power
#   type: dungeon
#   Paths:
#    - stage/D003_8.json
#Skykeep - Triforce of Courage Event
#   Need: Can Access Skykeep & Gust Bellows & Whip & Bow & Clawshots & Skykeep Small Key x1
#   original item: Triforce of Courage
#   type: dungeon
#   Paths:
#    - stage/D003_8.json


Skyloft Silent Realm - Stone of Trials:
  Need: Song of the Hero & Goddess Harp
  original item: Stone of Trials
  type: silent realm
  Paths:
   - stage/S000/r0/l2/WarpObj

Faron Silent Realm - Water Scale:
  Need: Can Access Most of Faron Woods & Farore's Courage & Goddess Harp
  original item: Water Scale
  type: silent realm
  Paths:
   - stage/S100/r0/l2/WarpObj

Lanayru Silent Realm - Clawshots:
  Need: Can Access Second Part of Lanayru & Nayru's Wisdom & Goddess Harp
  original item: Clawshots
  type: silent realm
  Paths:
   - stage/S300/r0/l2/WarpObj

Eldin Silent Realm - Fireshield Earrings:
  Need: Can Access Second Part of Eldin & Din's Power & Goddess Harp
  original item: Fireshield Earrings
  type: silent realm
  Paths:
   - stage/S200/r2/l2/WarpObj<|MERGE_RESOLUTION|>--- conflicted
+++ resolved
@@ -184,15 +184,6 @@
   Paths:
     - event/123-Town5/186
     - oarc/F016r/l0
-<<<<<<< HEAD
-#Skyloft - Owlan Crystals:  # Can't be reached right now
-#  Need: Can Access Past & Can Access Most of Faron Woods & Bomb Bag
-#  original item: 5 Gratitude Crystals
-#  type: sidequest
-#  Paths:
-#    - event/118-Town3/141
-#    - oarc/F001r/l0
-=======
 Skyloft - Owlan Crystals:
   Need: Can Access Most of Faron Woods & Bomb Bag
   original item: 5 Gratitude Crystals
@@ -200,7 +191,6 @@
   Paths:
     - event/118-Town3/157
     - oarc/F001r/l0
->>>>>>> 25a6c77c
 
 #  Batreaux Rewards
 Skyloft - Batreaux 5 Crystals:
