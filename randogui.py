import os
import subprocess
import sys
import zipfile
from io import BytesIO
from pathlib import Path
from threading import Thread
from tkinter import filedialog
from urllib import request

from PySide2 import QtWidgets
from PySide2.QtWidgets import QMainWindow, QAbstractButton, QComboBox, QSpinBox, QListView, QCheckBox, \
    QRadioButton, QFileDialog

<<<<<<< HEAD
from options import *
from ssrando import Randomizer
from ui_randogui import Ui_MainWindow
=======
from options import OPTIONS, Options
from logic.constants import ALL_TYPES
>>>>>>> 28b8faee


class RandoGUI(QMainWindow):
    def __init__(self):
        super().__init__()

        self.wit_url = "https://wit.wiimm.de/download/wit-v3.03a-r8245-cygwin.zip"
        self.wit_folder = "wit-v3.03a-r8245-cygwin"

        self.ui = Ui_MainWindow()
        self.ui.setupUi(self)

        self.settings = {
            "clean_iso_path": "",
            "output_folder": "",
            "seed": "",
        }

        self.options = Options()

        for option in OPTIONS.values():
            if option["name"] != "Banned Types" and option["name"] != "Seed":
                widget = getattr(self.ui, option["ui"])
                if isinstance(widget, QAbstractButton):
                    widget.clicked.connect(self.update_settings)
                elif isinstance(widget, QComboBox):
                    widget.clicked.connect(self.update_settings)
                elif isinstance(widget, QListView):
                    pass
                elif isinstance(widget, QSpinBox):
                    widget.valueChanged.connect(self.update_settings)

        for check_type in ALL_TYPES:
            widget = getattr(self.ui, "progression_" + check_type.replace(" ", "_"))
            widget.clicked.connect(self.update_settings)

        self.ui.clean_iso_browse_button.clicked.connect(self.browse_for_iso)
        self.ui.ouput_folder_browse_button.clicked.connect(self.browse_for_output_dir)
        self.ui.randomize_button.clicked.connect(self.randomize)

    def randomize(self):
        Thread(target=self.offthread_randomize).start()

    def set_iso_location(self):
        iso_path = filedialog.askopenfile()
        if iso_path is not None:
            self.iso_location.delete(0, 'end')
            self.iso_location.insert(0, iso_path.name)

    def offthread_randomize(self):
        if not self.settings["dry-run"]:
            if not (Path(".") / self.wit_folder).is_dir():
                # fetch and unzip wit dependency
                print("wit not found, installing")
                with zipfile.ZipFile(BytesIO(request.urlopen(self.wit_url).read())) as wit_zip:
                    wit_zip.extractall(Path(".") / self.wit_folder)

            clean_iso_path = self.settings.pop("clean_iso_path")

            if not (Path(".") / "actual-extract").is_dir():
                subprocess.run(
                    [(Path(".") / self.wit_folder / self.wit_folder / "bin" / "wit"), "-P", "extract",
                     (Path(clean_iso_path)), "actual-extract"])
            if not (Path(".") / "modified-extract").is_dir():
                subprocess.run(["xcopy", "/E", "/I", "actual-extract", "modified-extract"])

        output_folder = self.settings.pop("output_folder")
        if self.settings["seed"] == "":
            self.settings["seed"] = -1
        self.options.set_option("seed",int(self.settings["seed"]))
        rando = Randomizer(self.options)
        print(rando.seed)
        rando.randomize()
<<<<<<< HEAD
        if not self.settings["dry-run"]:
=======
        if (not self.options["dry-run"]):
>>>>>>> 28b8faee
            iso_name = "SS Randomizer " + str(rando.seed) + ".iso"
            subprocess.run([(Path(".") / self.wit_folder / "bin" / "wit").name, "-P", "copy", "modified-extract",
                            (Path(output_folder) / iso_name)])

        self.update_settings()

    def browse_for_iso(self):
        if self.settings["clean_iso_path"] and os.path.isfile(self.settings["clean_iso_path"]):
            default_dir = os.path.dirname(self.settings["clean_iso_path"])
        else:
            default_dir = None

        clean_iso_path, selected_filter = QFileDialog.getOpenFileName(self, "Select Clean Skyward Sword NTSC-U 1.0 ISO",
                                                                      default_dir, "Wii ISO Files (*.iso)")
        if not clean_iso_path:
            return
        self.ui.clean_iso_path.setText(clean_iso_path)
        self.update_settings()

    def browse_for_output_dir(self):
        if self.settings["output_folder"] and os.path.isfile(self.settings["output_folder"]):
            default_dir = os.path.dirname(self.settings["output_folder"])
        else:
            default_dir = None

        output_folder = QFileDialog.getExistingDirectory(self, "Select output folder", default_dir)
        if not output_folder:
            return
        self.ui.output_folder.setText(output_folder)
        self.update_settings()

    def update_settings(self):
        self.settings["clean_iso_path"] = self.ui.clean_iso_path.text()
        self.settings["output_folder"] = self.ui.output_folder.text()
        self.settings["seed"] = self.ui.seed.text()

        for option_command, option in OPTIONS.items():
            if option["name"] != "Banned Types" and option["name"] != "Seed":
                self.options.set_option(option_command, self.get_option_value(option["ui"]))

        self.options.set_option("banned-types", self.get_banned_types())
        print(self.settings)
        print(self.options.get_permalink())

    def get_option_value(self, option_name):
        widget = getattr(self.ui, option_name)
        if isinstance(widget, QCheckBox) or isinstance(widget, QRadioButton):
            return widget.isChecked()
        elif isinstance(widget, QComboBox):
            return widget.itemText(widget.currentIndex())
        elif isinstance(widget, QSpinBox):
            return widget.value()
        elif isinstance(widget, QListView):
            pass
        else:
            print("Option widget is invalid: %s" % option_name)

    def get_banned_types(self):
        banned_types = []
        for check_type in ALL_TYPES:
            widget = getattr(self.ui, "progression_" + check_type.replace(" ", "_"))
            if not widget.isChecked():
                banned_types.append(check_type)
        return banned_types


if __name__ == "__main__":
    app = QtWidgets.QApplication([])

    widget = RandoGUI()
    widget.show()

    sys.exit(app.exec_())<|MERGE_RESOLUTION|>--- conflicted
+++ resolved
@@ -1,25 +1,27 @@
-import os
-import subprocess
-import sys
-import zipfile
+from collections import OrderedDict
 from io import BytesIO
 from pathlib import Path
+from tkinter import *
+from tkinter import ttk
+from tkinter import filedialog
 from threading import Thread
-from tkinter import filedialog
+from ssrando import Randomizer
 from urllib import request
+import os
 
-from PySide2 import QtWidgets
-from PySide2.QtWidgets import QMainWindow, QAbstractButton, QComboBox, QSpinBox, QListView, QCheckBox, \
+import subprocess
+import zipfile
+
+import sys
+import random
+from PySide2 import QtCore, QtWidgets, QtGui
+from ui_randogui import Ui_MainWindow
+from PySide2.QtWidgets import QApplication, QMainWindow, QAbstractButton, QComboBox, QSpinBox, QListView, QCheckBox, \
     QRadioButton, QFileDialog
+from PySide2.QtCore import QFile
 
-<<<<<<< HEAD
-from options import *
-from ssrando import Randomizer
-from ui_randogui import Ui_MainWindow
-=======
 from options import OPTIONS, Options
 from logic.constants import ALL_TYPES
->>>>>>> 28b8faee
 
 
 class RandoGUI(QMainWindow):
@@ -70,21 +72,20 @@
             self.iso_location.insert(0, iso_path.name)
 
     def offthread_randomize(self):
-        if not self.settings["dry-run"]:
-            if not (Path(".") / self.wit_folder).is_dir():
-                # fetch and unzip wit dependency
-                print("wit not found, installing")
-                with zipfile.ZipFile(BytesIO(request.urlopen(self.wit_url).read())) as wit_zip:
-                    wit_zip.extractall(Path(".") / self.wit_folder)
+        if not (Path(".") / self.wit_folder).is_dir():
+            # fetch and unzip wit dependency
+            print("wit not found, installing")
+            with zipfile.ZipFile(BytesIO(request.urlopen(self.wit_url).read())) as wit_zip:
+                wit_zip.extractall(Path(".") / self.wit_folder)
 
-            clean_iso_path = self.settings.pop("clean_iso_path")
+        clean_iso_path = self.settings.pop("clean_iso_path")
 
-            if not (Path(".") / "actual-extract").is_dir():
-                subprocess.run(
-                    [(Path(".") / self.wit_folder / self.wit_folder / "bin" / "wit"), "-P", "extract",
-                     (Path(clean_iso_path)), "actual-extract"])
-            if not (Path(".") / "modified-extract").is_dir():
-                subprocess.run(["xcopy", "/E", "/I", "actual-extract", "modified-extract"])
+        if not (Path(".") / "actual-extract").is_dir():
+            subprocess.run(
+                [(Path(".") / self.wit_folder / self.wit_folder / "bin" / "wit"), "-P", "extract",
+                 (Path(clean_iso_path)), "actual-extract"])
+        if not (Path(".") / "modified-extract").is_dir():
+            subprocess.run(["xcopy", "/E", "/I", "actual-extract", "modified-extract"])
 
         output_folder = self.settings.pop("output_folder")
         if self.settings["seed"] == "":
@@ -93,11 +94,7 @@
         rando = Randomizer(self.options)
         print(rando.seed)
         rando.randomize()
-<<<<<<< HEAD
-        if not self.settings["dry-run"]:
-=======
         if (not self.options["dry-run"]):
->>>>>>> 28b8faee
             iso_name = "SS Randomizer " + str(rando.seed) + ".iso"
             subprocess.run([(Path(".") / self.wit_folder / "bin" / "wit").name, "-P", "copy", "modified-extract",
                             (Path(output_folder) / iso_name)])
