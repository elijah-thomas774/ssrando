--- conflicted
+++ resolved
@@ -123,11 +123,8 @@
 
 931: Adventure Pouch 932 Pouch Expansion
 
-<<<<<<< HEAD
+933: Defeat Tentalus
 934: Obtained Item from Levias
-=======
-933: Defeat Tentalus
->>>>>>> 49ea7511
 
 ### Shoutouts
 - Peppernicus2000: Logic, fixes
