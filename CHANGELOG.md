# Changelog

## Dev
### Changes
### Bugfixes 

## 1.3.2
### Changes
- Added Boss Key (BK) hints as a new hint type (by Muzugalium)
  - A BK hint will point to the precise location of the boss key of a required dungeon
### Bugfixes
- Fixed a crash when the arc-replacements folder was missing

## 1.3.1
### Changes
### Bugfixes
- Fix broken rare treasures (regression from previous version)
- Fix glitched logic (regression from previous version)

## 1.3.0
### Options
- Added bomb throw tricks for Beedle's Shop and Skyview (by NULL)
- Added option to randomize Triforces (by YourAverageLink)
  - Skip Skykeep has been split into two new triforce-related options: Triforce Required & Triforce Shuffle
  - When Triforce Required is enabled, the door to Hylia's Realm will only open if the player has the full Triforce; a confirmation textbox will appear in Hylia's Realm if the Triforce is complete.
    - Disabling Triforce Required acts similarly to the old Skip Sky Keep option; Sky Keep is an unrequired dungeon, and the horde door is always open.
    - Enabling Triforce Required and setting Triforce Shuffle to Vanilla acts like the old Skip Sky Keep OFF option.
  - Triforces act similarly to dungeon keys; they can be vanilla, restricted to Sky Keep, or anywhere.
    - When set to be placed anywhere, Sky Keep counts as an unrequired dungeon (empty if EUD is on).
  - To prevent kicking players out of Sky Keep for having a complete triforce, the game no longer forces you out of Sky Keep once you pick up the third Triforce.
  - The locations originally containing the Triforces are now randomizable checks.
- Added option to randomize objects such as tears and light fruits in trials (by cjs07)
### Changes
- Allow calling Fi underwater and without a sword
- Force english regardless of system language
- Write hints as json in json spoiler log
- Added option to fight multiple Demises at the end of the game
- Added option to allow custom music (by Battlecats59)
- Added even more cutscene skips, plus text patches for clarity (by YourAverageLink)
- - New Hint System (by cjs07)
  - Removed all counter options for hints
  - Added Hint Distributions
    - Distributions can specufy the follwing *new* parameters
      - Maximum hints SotS dungeons
      - Maximum hinted barren dungeons
    - Distributions additionally can do the following
      - Add items to the hintable pool
      - Remove items from the hintable pool
      - Add locations to the always/sometimes pools
      - Remove locations from the always/sometimes pools
  - Reworked the interaction between Goddess Cubes and hints (by YourAverageLink)
    - Goddess chests are now linked to the region their associated cube is in for the purpose of hints
      - For example, a SotS hint that would have previously pointed to the goddess chest next to Isle of Songs would say Mogma Turf is SotS not Thunderhead
      - Additionally, an option has been added for whether or not cube SotS hints should look different (above example would say Eldin Volcano has a SotS cube)
      - Barren region calculation now factors in the goddess cubes in the region; a region with no progress items but a cube that unlocks a progress item is NOT barren
  - Added option to choose between specific locations for item hints or just the general region (by YourAverageLink)
    - Note that the default setting is DISABLED, however previous versions of the randomizer always used the precise locations for item hints (ENABLED).
    - When this option is disabled (which uses general regions), it will follow the same logic for Goddess Cubes 
      - Example: Sword in the Goddess Chest next to Isle of Songs -> Progressive Sword can be found in Mogma Turf
  - New hint types
    - Junk
    - Random
    - Sometimes
    - Goal (by YourAverageLink)
      - Goal hints are a new hint type that may be specified in a hint distribution. They act similar to SotS hints, but they specify a required dungeon boss locked by an item in that region
        - Example: Gust Bellows on Sparring Hall Chest with LMF as a required dungeon = Knight Academy is on the path to Molderach
      - At the moment, goal hints are not compatible with the separate cube sots; they will be hinted like normal goal hints
      - Goal hints inherit the dungeon sots limit and use the same limit.
        - Example: If one goal hint is placed for a dungeon, the sots dungeon limit is 2, and goal hints are ordered before sots in the distribution, only up to one dungeon sots hint may be placed.
      - The fixed count specified in a hint distribution is multiplied by the required dungeon count. For example, a fixed of 1 and 3 required dungeons means 3 goal hints will be placed
      - The order of dungeon boss goals for goal hints is randomized once at the start, and then chosen in sequence to try to ensure one exists for each goal, if possible.
        - Example: If there are 3 required dungeons and 1 fixed goal hint (3 after multiplication by dungeon count, with 0 weight), there will be one goal hint for each of the three goals.
        - Exception: If there are no applicable goal-satisfying items left for a goal (can happen if already always/sometimes hinted, or with low-requirement dungeons like Skyview), the hint will be placed for the next goal in the chain (potentially causing a second goal hint for one of the goals)
    - Some of these hint types existed in prior versions, but users had no control over them
- Changed item hints, that point to a specific location, to use the same hint format as location hints
- Temple of Time is always in post LMF finish state
- Beating Skyview (even if it's in a different dungeon) rescues Machi
- Beating Ancient Cistern (even if it's in a different dungeon) removes the void in the Great Tree
- Added "Main Node" option to Open LMF (by YourAverageLink)
  - When enabled, the fire, water, and lightning nodes will start out as active, but the player still needs to activate the main node (which requires an explosive to reveal the timeshift stone) to raise LMF.
- Barren areas are now less likely to receive random location hints
<<<<<<< HEAD
- Change goddess walls to only require Harp and BotG, this removes the Skyview dependency from Gorko's Goddess Wall
=======
- arc-replacements will now also replace arcs in stages
>>>>>>> 4b61d5eb
### Bugfixes
- always copy layer 0, this fixes various bugs, where changes from previous randomizations were not reverted
- fix gorko sometimes asking to draw bombs even when you don't have them
- Butterflies now spawn correctly near trial gates

## 1.2.0
### Options
- Added option to randomize music (by Battlecats59)
- Added option to force swords at the end of dungeons (by YourAverageLink)
- Added option to visually swap Skyloft and hero's clothes
- Added options to skip Horde, Ghirahim 3, and Demise (by Battlecats59)
- Added option to start with Earth Temple opened
### Changes
- Various name changes (by NULL and cjs07)
- Added playername and hash to textboxes after Demise (by Battlecats59)
- CLI improvements
- Hint changes (by cjs07)
  - Added 2 new always hinted locations:
    - LMF - Boss Key Chest
    - FS - Chest after Bombable Wall
  - Added 11 new sometimes hinted locations:
    - SV - Chest behind Three Eyes
    - SSH - Boss Key Chest
    - SSH - Tentalus Heart Container
    - SSH - Bow
    - Thunderhead - Isle of Songs - Din's Power
    - Sealed Grounds - Zelda's Blessing
    - Sand Sea - Skipper's Retreat - Chest in Shack
    - Volcano Summit - Item behind Digging
    - Faron Woods - Slingshot
    - Sky - Beedle's Crystals
    - Sealed Grounds - Gorko's Goddess Wall Reward
  - The Sea Chart can now be hinted when Sandship is a required dungeon
  - Improved how the randomizer categorizes regions as barren
- Spoiler logs are now put into the `logs` folder next to the exe
- Make tornadoes spawn away further away to adjust for the increased loftwing speed
- Added more cutscene skips (by YourAverageLink)
### Bugfixes
- Added some tricks that were in the logic files but not in options (by NULL)
- Fix bug with arc-replacements causing an error if the arc doesn't exist in ObjectPack, it's ignored now
- Fix Sandship Timeshift stone not being unset when leaving the dungeon in entrance rando
- Fix a bug in trials where you could be unable to get the item with glitches
- Fix a bug which prevented hints from being placed correctly 

## 1.1.0
### Options
### Changes
- Redesigned GUI
- Added Boko Base Checks to Volcano Summit
- Added hint for Stone of Trial to Impa in the past
- Added dialogue option to Rupin to make him buy different treasures
### Bugfixes
- Fix Softlock in FS, this removes the mogma cutscene after the double magmanos fight
- Fix a bug with trial rando hinting to the wrong trial
- Fix some buggy logic in Fire Sanctuary

## 1.0.7
### Options
- Keysanity
- Choose Required Sword for Gate of Time
- Add Way of the Hero and Barren Region Hints
- Glitched Logic
- Logic Tricks for both BiTless and Glitched Logic
- Added option to make BiT not crash in areas where it normally would
- Added option to randomize which trial corresponds to which trial gate
- Added option to start with Lanayru Mining Facility being already raised
- Added hints with customizable amounts for various hint types
### Changes
- Split up Skyloft in different Areas for logic
### Bugfixes
- Fix a bunch of typos
- Fix potential softlocks when playing Clean Cut or Thrill Digger without the necessary item
- Fix softlocking in Koloktos' Boss Room without Goddess Sword
- Fix textwrapping for hints and Beedle's shop

## 1.0.6
### Options
- Added option to randomize beetles shop
- Added No Logic Option
### Changes
- Optionally added seed to permalink
- Make faron BiT easy by setting all relevant flags in link's room
- Bring back isle of songs crest and remove chests
### Bugfixes
- Fixed digging spots always giving key pieces
- Fixed bokoblin in AC not giving any item if it was a random treasure

## 1.0.5
### Options
- Added option to randomize dungeon entrances
- Added option to add rupoors into the junk item pool
- Added bulk and json options (for mass testing seeds)
### Changes
- Verify ISO checksum
- Item after LMF is given before exiting out of the back
- Treasure and Rupee dowsing are now obtainable after getting the Goddess Whitesword
- Shorten timeshift stone cutscenes
- Make it possible to not get pumpkin soup when doing lumpy pumpkin quest with spiral charge

## 1.0.4
### Options
- Add option to not generate a spoiler log
- Add option to start with Adventure pouch
- Changed Batreaux type to a specific max count
- Add option to skip imp 2
- Add permalink to options that can be specified on the command line
### Changes
- Songs give a hint if the item their trial has is potentially useful
- Eldin Entrance statue is always checked, prevents softlocks if BiTsaving out of an area without checking a statue first
### Bugfixes
- Fix Bomb Bag having a wrong text sometimes
- Fix potential softlock in the Skyview Beetle room
- Fix potential softlock when getting Spiral Charge in the Lumpy Pumpkin

## 1.0.3
### Options
- Change tablet rando option to select amount of tablets to randomize
- More types and Area types
### Changes
- Removed more text triggers and cutscenes
- Show a hash on the file select screen to make it easier to verify that everyone has the same seed
- Make Fun Fun island quest be startable immediately
- Always skip opening the inventory screen after treasures/bug/crystals
### Bugfixes
- Fix double increasing pouch counter
- Fixed a shared storyflag, causing levias to sometimes not give an item
- Fixed layers in Volcano Summit
- Fix some NPCs holding items in their hands

## 1.0.2
### Options
- add hero mode option
- add scrapper quests/peatrice types
- add permalink to share settings more easily
### Changes
- GUI only asks for ISO once
- progress bars for WIT and copy commands in GUI
- remove even more unnecessary text triggers
- all skippable cutscenes can always be skipped
- add logic for normal mode
- make pouch and pouch expansion progressive
- added spiral charge as an obtainable item
- levias item is randomized after calming him
- increase max loftwing speed from 80 to 350
- ancient sea chart now gives ship dowsing instead of immediately opening sandship
### Bugfixes
- fix required dungeon text not being readable with 4+ dungeons
- fix being able to buy a pouch upgrade from beetle before having the adventure pouch
- fix CS in Fire Sanctuary setting Sealed Grounds intro storyflag, causing sceneflags to not be set
- fix various doubled NPCs
- fix crash when recieving a sword upgrade in ghirahims room by delaying the visual sword upgrade until the next reload

## 1.0.2-rc1
### Options
- checks can be filtered by types
- add option to make sure unrequired dungeons are useless
- add option to skip skykeep
- make number of required dungeons dynamic
### Gameplay
- remove various unnecessary text triggers
### Misc
- gui
- custom title screen logo
### Bugfixes
- fix soil items being indefinetly reobtainable
- fix a softlock in fire sanctuary, related to the mogma near the second key

## 1.0.0
- Initial Randomization of Items
- Option to start with open/closed thunderhead
- Option to start with light pillars open/closed
- Option to start with/without a sword
- Option to specify a seed<|MERGE_RESOLUTION|>--- conflicted
+++ resolved
@@ -79,11 +79,8 @@
 - Added "Main Node" option to Open LMF (by YourAverageLink)
   - When enabled, the fire, water, and lightning nodes will start out as active, but the player still needs to activate the main node (which requires an explosive to reveal the timeshift stone) to raise LMF.
 - Barren areas are now less likely to receive random location hints
-<<<<<<< HEAD
 - Change goddess walls to only require Harp and BotG, this removes the Skyview dependency from Gorko's Goddess Wall
-=======
 - arc-replacements will now also replace arcs in stages
->>>>>>> 4b61d5eb
 ### Bugfixes
 - always copy layer 0, this fixes various bugs, where changes from previous randomizations were not reverted
 - fix gorko sometimes asking to draw bombs even when you don't have them
