--- conflicted
+++ resolved
@@ -2,12 +2,9 @@
 
 ## Dev
 ### Options
-<<<<<<< HEAD
 - Added option to make sword reward place swords on heart containers rather than final checks (by YourAverageLink)
-=======
 - Added option to randomize progression in Flooded Faron Woods (by CovenEsme)
   - Added Faron SotH check that is obtained when completing the Tadtones story quest
->>>>>>> 5cb23d24
 ### Changes
 - Presets (by cjs07)
   - Presets allow users to save and load their favorite settings quickly from the main page of the randomizer
