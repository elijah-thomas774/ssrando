--- conflicted
+++ resolved
@@ -5,7 +5,6 @@
 - Added option to randomize progression in Flooded Faron Woods (by CovenEsme)
   - Added Faron SotH check that is obtained when completing the Tadtones story quest
 ### Changes
-<<<<<<< HEAD
 - Presets (by cjs07)
   - Presets allow users to save and load their favorite settings quickly from the main page of the randomizer
   - The randomizer is distributed with a set of default presets that cannot be changed
@@ -13,13 +12,11 @@
   - Presets persist between versions and are forward compatible with new versions.
   - User preset data is sharable between users via the `presets.txt` file
   - Only options included in permalinks are saved, with the exception of the spoiler log toggle
-=======
 - Added Water Dragon to the Great Tree (by CovenEsme)
 - Added entrance and exit to and from Flooded Great Tree (by CovenEsme)
   - Entering Flooded Great Tree for the first time automatically starts the Tadtones story quest
   - New logical option for completing the Owlan's Crystals check
     - Added access to Flooded Faron as an alternative to needing bomb bag
->>>>>>> cb842494
 ### Bugfixes
 - Fixed a bug that prevented tricks from being properly reloaded when the randomizer restarted multiple times without changes to the list
 
