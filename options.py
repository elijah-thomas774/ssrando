from logic.constants import ALL_TYPES
from packedbits import PackedBitsReader, PackedBitsWriter

from collections import OrderedDict


OPTIONS_LIST = [
    {
        'name': 'Dry Run',
        'command': 'dry-run',
        'type': 'boolean',
        'default': False,
        'permalink': False,
        'help': 'Only generate a spoiler log, doesn\'t attempt to patch any game files',
        'ui': 'option_dry_run',
    },
    {
        'name': 'No GUI',
        'command': 'noui',
        'type': 'boolean',
        'default': False,
        'permalink': False,
        'help': "Don't launch the randomizer UI, just read command line params",
    },
    {
        'name': 'Starting Tablet Count',
        'command': 'starting-tablet-count',
        'type': 'int',
        'default': 3,
        'min': 0,
        'max': 3,
        'bits': 2,
        'help': 'Number of tablets to start with. Tablets are selected randomly, and the remainder are randomized',
        'ui': 'option_starting_tablet_count',
    },
    {
        'name': 'Closed Thunderhead',
        'command': 'closed-thunderhead',
        'type': 'boolean',
        'default': False,
        'help': 'Thunderhead is closed by default, obtain Ballad of the Goddess to immediately open it',
        'ui': 'option_closed_thunderhead',
    },
    {
        'name': 'Swordless',
        'command': 'swordless',
        'type': 'boolean',
        'default': False,
        'help': 'Instead of starting with the goddess sword, in this mode all sword upgrades, including the pracice sword, have to be found',
        'ui': 'option_swordless',
    },
    {
        'name': 'Required Dungeon Count',
        'command': 'required-dungeon-count',
        'type': 'int',
        'default': 2,
        'min': 0,
        'max': 6,
        'bits': 3,
        'help': 'The number of dungeons that are required, to beat the seed',
        'ui': 'option_required_dungeon_count',
    },
    {
        'name': 'Imp 2 Skip',
        'command': 'imp2-skip',
        'type': 'boolean',
        'default': False,
        'help': 'Skips the requirement to beat Imp 2 in oder to beat the seed',
        'ui': 'option_skip_imp_2',
    },
    # {
    #     'name': 'Randomize Sailcloth',
    #     'command': 'randomize-sailcloth',
    #     'type': 'boolean',
    #     'default': False,
    #     'help': '(not implemented yet) Instead of starting with the Sailcloth, it\'s added to the item pool',
    # },
    {
        'name': 'Empty unrequired Dungeons',
        'command': 'empty-unrequired-dungeons',
        'type': 'boolean',
        'default': False,
        'help': 'If activated, only the required dungeons will contain progression items',
        'ui': 'option_empty_unrequired_dungeons',
    },
    {
        'name': 'Banned Types',
        'command': 'banned-types',
        'type': 'multichoice',
        'default': [],
        'choices': ALL_TYPES,
        'help': "Choose subtypes that can't contain progression items, as a comma seperated list, available types are: " + ", ".join(ALL_TYPES),
        'ui': 'option_banned_types'
    },
    {
        'name': 'Skip Skykeep',
        'command': 'skip-skykeep',
        'type': 'boolean',
        'default': False,
        'help': 'If activated, skips the requirement to beat skykeep in order to access the horde in the past',
        'ui': 'option_skip_skykeep',
    },
    {
        'name': 'Seed',
        'command': 'seed',
        'type': 'int',
        'default': -1,
        'permalink': False, # seed is seperate
        'help': 'Specify a seed to use for randomization, leave empty for random seed',
        'ui': 'seed',
    },
    {
        'name': 'Hero Mode',
        'command': 'hero-mode',
        'type': 'boolean',
        'default': True,
        'help': 'If activated, play the game on Hero Mode',
        'ui': 'option_hero_mode',
    },
    {
<<<<<<< HEAD
        'name': 'Randomize Entrances',
        'command': 'randomize-entrances',
        'type': 'singlechoice',
        'bits': 2,
        'choices': ['None', 'Dungeons', 'Dungeons + Sky Keep'],
        'default': 'None',
        'help': 'Shuffles entrances with one another',
        'ui': 'option_randomize_entrances',
=======
        'name': 'Start with Adventure Pouch',
        'command': 'start-with-pouch',
        'type': 'boolean',
        'default': False,
        'help': 'If activated, you will start with the adventure pouch unlocked. One progressive pouch will still be randomized',
        'ui': 'option_start_pouch'
    },
    {
        'name': 'No Spoiler Log',
        'command': 'no-spoiler-log',
        'type': 'boolean',
        'default': False,
        'help': 'If activated, no spoiler log will be generated. This is highly discouraged to activate, as it makes debugging issues much harder.',
        'ui': 'option_no_spoiler_log'
    },
    {
        'name': 'Max Batreaux Reward',
        'command': 'max-batreaux-reward',
        'type': 'singlechoice',
        'default': 80,
        'choices': [0, 5, 10, 30, 40, 50, 70, 80],
        'bits': 3,
        'help': 'Enables progression items to appear in all Batreaux rewards up to an including the specified amount.',
        'ui': 'option_max_batreaux_reward'
>>>>>>> 4ef2558c
    },
]

OPTIONS = OrderedDict((option['command'], option) for option in OPTIONS_LIST)

class Options():
    def __init__(self):
        self.options = OrderedDict()
        self.reset_to_default()

    def reset_to_default(self):
        self.options.clear()
        for option_name, option in OPTIONS.items():
            self.options[option_name]=option['default']

    @staticmethod
    def parse_and_validate_option(value: str, option: dict):
        validation_errors = []
        if option['type'] == 'boolean':
            value = value.lower() == 'true'
        elif option['type'] == 'int':
            try:
                value = int(value)
            except ValueError:
                validation_errors.append(f'{value} is not a number, which is required for {option["command"]}')
            if 'max' in option and value > option['max']:
                validation_errors.append(f'{value} is greater than the maximum of {option["max"]} for {option["command"]}')
            if 'min' in option and value < option['min']:
                validation_errors.append(f'{value} is smaller than the minimum of {option["min"]} for {option["command"]}')
        elif option['type'] == 'multichoice':
            value = [v.strip() for v in value.split(',')]
            # skip out empty string
            value = [v for v in value if v]
            unknown_values = [v for v in value if not v in option['choices']]
            if len(unknown_values) > 0:
                validation_errors.append(f'Unknown choice(s) for {option["command"]}: {unknown_values}')
        elif option['type'] == 'singlechoice':
            if isinstance(option['default'], int):
                try:
                    value = int(value)
                except ValueError:
                    validation_errors.append(f'{value} is not a number, which is required for {option["command"]}')
            if not value in option['choices']:
                validation_errors.append(f'value {value} is not valid for {option["command"]}')
        else:
            raise Exception(f'unknown type: {option["type"]}')
        return value, validation_errors

    def update_from_cmd_args(self, raw_options):
        problems = []
        for option_name, option in OPTIONS.items():
            if option_name in raw_options:
                value = raw_options.pop(option_name)
                value, validation_errors = Options.parse_and_validate_option(value, option)
                if len(validation_errors) > 0:
                    problems.extend(validation_errors)
                    continue
                self.options[option_name] = value
        for option_name in raw_options.keys():
            problems.append(f'unknown option {option_name}!')
        return problems

    def get_permalink(self):
        writer = PackedBitsWriter()
        for option_name, option in OPTIONS.items():
            if not option.get('permalink',True):
                continue
            value = self.options.get(option_name,option['default'])
            if option['type'] == 'boolean':
                # one bit
                writer.write(int(value), 1)
            elif option['type'] == 'int':
                # needs information, how many bits this number is
                writer.write(value, option['bits'])
            elif option['type'] == 'multichoice':
                # as many bits as choices
                for choice in option['choices']:
                    writer.write(int(choice in value), 1)
            elif option['type'] == 'singlechoice':
                # needs information, how many bits this number is, then it's just the index to the choices
                writer.write(option['choices'].index(value), option['bits'])
            else:
                raise Exception(f'unknown type: {option["type"]}')
        writer.flush()
        return writer.to_base64()

    def set_option(self, option_name, option_value):
        """
        Sets the option to a value, this function checks if the value is valid, and throws an exception if it isn't
        """
        if not option_name in OPTIONS:
            raise ValueError(f'not a valid option: {option_name}!')
        option = OPTIONS[option_name]
        if option['type'] == 'boolean':
            if not isinstance(option_value, bool):
                raise TypeError(f'value for option {option_name} has to be a boolean, got {type(option_value)}!')
        elif option['type'] == 'int':
            if not isinstance(option_value, int):
                raise TypeError(f'value for option {option_name} has to be a number, got {type(option_value)}!')
            if 'max' in option and option_value > option['max']:
                raise ValueError(f'{option_value} is greater than the maximum of {option["max"]} for {option["command"]}')
            if 'min' in option and option_value < option['min']:
                raise ValueError(f'{option_value} is smaller than the minimum of {option["min"]} for {option["command"]}')
        elif option['type'] == 'multichoice':
            if not isinstance(option_value, list):
                raise TypeError(f'value for option {option_name} has to be a list, got {type(option_value)}!')
            unknown_values = [v for v in option_value if not v in option['choices']]
            if unknown_values:
                raise ValueError(f'Unknown choice(s) for {option_name}: {unknown_values}')
        elif option['type'] == 'singlechoice':
            if isinstance(option['default'], int) and not isinstance(option_value, int):
                option_value = int(option_value)
            if not option_value in option['choices']:
                raise ValueError(f'Unknown choice for {option_name}: {option_value}')
        self.options[option_name] = option_value

    def set_option_str(self, option_name, option_value):
        if not option_name in OPTIONS:
            raise ValueError(f'not a valid option: {option_name}!')
        value, vaidation_errors = Options.parse_and_validate_option(option_value, OPTIONS[option_name])
        if vaidation_errors:
            raise ValueError(f'validation errors: {vaidation_errors}')
        self.options[option_name] = value


    def validate_options(self):
        for option_name in self.options:
            self.set_option(option_name, self[option_name])

    def update_from_permalink(self, permalink):
        reader = PackedBitsReader.from_base64(permalink)
        for option_name, option in OPTIONS.items():
            if not option.get('permalink',True):
                continue
            if option['type'] == 'boolean':
                value = bool(reader.read(1))
            elif option['type'] == 'int':
                value = reader.read(option['bits'])
            elif option['type'] == 'multichoice':
                # as many bits as choices
                value = []
                for choice in option['choices']:
                    if reader.read(1):
                        value.append(choice)
            elif option['type'] == 'singlechoice':
                value = option['choices'][reader.read(option['bits'])]
            else:
                raise Exception(f'unknown type: {option["type"]}')
            self.set_option(option_name, value)

    def __getitem__(self, item):
        return self.options[item]

    def get(self, item, default=None):
        return self.options.get(item, default)

    def copy(self):
        o = Options()
        o.options = self.options.copy()
        return o<|MERGE_RESOLUTION|>--- conflicted
+++ resolved
@@ -118,7 +118,6 @@
         'ui': 'option_hero_mode',
     },
     {
-<<<<<<< HEAD
         'name': 'Randomize Entrances',
         'command': 'randomize-entrances',
         'type': 'singlechoice',
@@ -127,7 +126,8 @@
         'default': 'None',
         'help': 'Shuffles entrances with one another',
         'ui': 'option_randomize_entrances',
-=======
+    },
+    {
         'name': 'Start with Adventure Pouch',
         'command': 'start-with-pouch',
         'type': 'boolean',
@@ -152,7 +152,6 @@
         'bits': 3,
         'help': 'Enables progression items to appear in all Batreaux rewards up to an including the specified amount.',
         'ui': 'option_max_batreaux_reward'
->>>>>>> 4ef2558c
     },
 ]
 
