--- conflicted
+++ resolved
@@ -64,74 +64,6 @@
         self.rng.seed(self.seed)
         if self.no_logs:
             self.rng.randint(0, 100)
-<<<<<<< HEAD
-=======
-        dungeons = [
-            "Skyview",
-            "Earth Temple",
-            "Lanayru Mining Facility",
-            "Ancient Cistern",
-            "Sandship",
-            "Fire Sanctuary",
-        ]
-        if self.options["randomize-entrances"] == "None":
-            dungeons.append("Sky Keep")
-            dungeons.reverse()
-        else:
-            if self.options["randomize-entrances"] == "Dungeons":
-                self.rng.shuffle(dungeons)
-                dungeons.append("Sky Keep")
-                dungeons.reverse()
-            else:
-                dungeons.append("Sky Keep")
-                self.rng.shuffle(dungeons)
-        self.entrance_connections = OrderedDict(
-            [
-                ("Dungeon Entrance In Deep Woods", dungeons.pop()),
-                ("Dungeon Entrance In Eldin Volcano", dungeons.pop()),
-                ("Dungeon Entrance In Lanayru Desert", dungeons.pop()),
-                ("Dungeon Entrance In Lake Floria", dungeons.pop()),
-                ("Dungeon Entrance In Sand Sea", dungeons.pop()),
-                ("Dungeon Entrance In Volcano Summit", dungeons.pop()),
-                ("Dungeon Entrance On Skyloft", dungeons.pop()),
-            ]
-        )
-        assert len(dungeons) == 0, "Not all dungeons linked to an entrance"
-
-        trials = [
-            "Faron Silent Realm",
-            "Lanayru Silent Realm",
-            "Eldin Silent Realm",
-            "Skyloft Silent Realm",
-        ]
-
-        trial_gates = [
-            "Trial Gate in Faron Woods",
-            "Trial Gate in Lanayru Desert",
-            "Trial Gate in Eldin Volcano",
-            "Trial Gate on Skyloft",
-        ]
-
-        if self.options["randomize-trials"] == True:
-            self.rng.shuffle(trials)
-        self.trial_connections = OrderedDict(zip(trial_gates, trials))
-
-        # self.starting_items = (x.strip() for x in self.options['starting_items']
-        # self.starting_items: List[str] = list(filter(lambda x: x != '', self.starting_items))
-        self.starting_items = []
-
-        self.required_dungeons = self.rng.sample(
-            constants.POTENTIALLY_REQUIRED_DUNGEONS,
-            k=self.options["required-dungeon-count"],
-        )
-        # make the order always consistent
-        self.required_dungeons = [
-            dungeon
-            for dungeon in constants.POTENTIALLY_REQUIRED_DUNGEONS
-            if dungeon in self.required_dungeons
-        ]
->>>>>>> 7f299123
-
         self.banned_types = self.options["banned-types"]
 
         # not happy that is has to land here, it's used by both GamePatches and Logic
@@ -346,7 +278,7 @@
 
         # Write randomized trials
         spoiler_log += "Trial Gates:\n"
-        for trial_gate, trial in self.trial_connections.items():
+        for trial_gate, trial in self.logic.trial_connections.items():
             spoiler_log += "  %-48s %s\n" % (trial_gate + ":", trial)
 
         spoiler_log += "\n\n\n"
@@ -394,6 +326,7 @@
             )
         )
         spoiler_log["entrances"] = self.logic.entrance_connections
+        spoiler_log["trial-connections"] = self.logic.trial_connections
 
         spoiler_log_output_path = self.options["output-folder"] / (
             "SS Random %s - Spoiler Log.json" % self.seed
@@ -562,7 +495,12 @@
         }
         trial_hints = {}
         for (trial_check_name, hintname) in trial_checks.items():
-            item = self.logic.done_item_locations[trial_check_name]
+            trial_gate = constants.SILENT_REALM_CHECKS[trial_check_name]
+            randomized_trial = self.logic.trial_connections[trial_gate]
+            randomized_trial_check = [
+                trial for trial in trial_checks if trial.startswith(randomized_trial)
+            ].pop()
+            item = self.logic.done_item_locations[randomized_trial_check]
             hint_mode = self.options["song-hints"]
             if hint_mode == "Basic":
                 if item in self.logic.all_progress_items:
@@ -593,7 +531,6 @@
         plcmt_file.gossip_stone_hints = dict(
             (k, v.to_gossip_stone_text()) for (k, v) in self.hints.hints.items()
         )
-        print(plcmt_file.gossip_stone_hints)
         plcmt_file.trial_hints = trial_hints
         plcmt_file.item_locations = dict(
             (k, v)
