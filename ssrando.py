--- conflicted
+++ resolved
@@ -71,7 +71,8 @@
     self.randomizer_hash = self._get_rando_hash()
     self.rng = random.Random()
     self.rng.seed(self.seed)
-<<<<<<< HEAD
+    if self.no_logs:
+      self.rng.randint(0,100)
     dungeons = ["Skyview", "Earth Temple", "Lanayru Mining Facility", "Ancient Cistern", "Sandship", "Fire Sanctuary"]
     if self.options['randomize-entrances'] == 'None':
       dungeons.append('Skykeep')
@@ -84,10 +85,6 @@
       else:
         dungeons.append('Skykeep')
         self.rng.shuffle(dungeons)
-=======
-    if self.no_logs:
-      self.rng.randint(0,100)
->>>>>>> 4ef2558c
     self.entrance_connections = OrderedDict([
       ("Dungeon Entrance In Deep Woods", dungeons.pop()),
       ("Dungeon Entrance In Eldin Volcano", dungeons.pop()),
