--- conflicted
+++ resolved
@@ -48,227 +48,6 @@
   #   - GetSozaiO
   #   - GetSozaiP
 
-<<<<<<< HEAD
-  asm:
-    main:
-      # sets the chesttype based on the item, change so that chesttype is determined by 00 00 00 30 in the params1
-      - original: 38 7f 0e 08 7c 03 20 ae 98 1c 12 09 28 00 00 03 40 82 00 14 20 04 01 ff 7f 83 e3 78 54 04 04 3e
-        patched:  80 1c 00 04 54 00 e7 be 98 1c 12 09 28 00 00 03 48 00 00 14 20 04 01 ff 7f 83 e3 78 54 04 04 3e
-      # skip updating sword models if it's updated during an update. Call updateCurrentSword, then skip straight to unsetting the updateSword flag
-      # this changes the function header to match the initSwordModel function, so we can branch there later and use the return from that function
-      - original: 94 21 ff 90 7c 08 02 a6 90 01 00 74 38 81 00 38 93 e1 00 6c 7c 7f 1b 78 38 63 06 54 48 28 da 95
-        patched:  94 21 ff d0 7c 08 02 a6 90 01 00 34 93 e1 00 2c 7c 7f 1b 78 93 c1 00 28 4b ff de 09 48 00 00 6c
-        # onlyif: Option "invisible-sword" Enabled
-      # after unsetting the "updateSword" flag, branch to code, that does something with skyward strikes at the end of the initModels function
-      - original: 48 00 1c ed 80 1f 03 4c 54 00 06 f2 90 1f 03 4c 83 e1 00 6c
-        patched:  48 00 1c ed 80 1f 03 4c 54 00 06 f2 90 1f 03 4c 4b ff fe cc
-        # onlyif: Option "invisible-sword" Enabled
-      # instant text
-      - original: 88 03 08 15 2c 00 00 00 40 82 00 60 88 03 08 16 2c 00 00 00 40 82 00 54 80 63 07 20 38 80 00 00 38 a0 00 01
-        patched:  88 03 08 15 2c 00 00 00 40 82 00 60 88 03 08 16 2c 00 00 00 40 82 00 54 80 63 07 20 38 80 00 01 38 a0 00 01
-      # patch every item with item subtype 9 acting like babies rattle (forces textbox)
-      - original: a0 63 03 30 4b ff 0a ac
-        patched:  80 63 00 04 4b ff 35 8c
-      - original: 48 00 2a e5 2c 03 00 00 40 82 00 14 7f c3 f3 78
-        patched:  48 00 2a e5 2c 03 00 09 41 82 00 14 7f c3 f3 78
-      # skip over fi talking after obtaining first map
-      - original: a0 1f 03 30 28 00 00 32 40 82 00 6c
-        patched:  a0 1f 03 30 28 00 00 32 48 00 00 6c
-      # Fix BirdStatuette animation, with setting isItemBirdStatuette to always give false back
-      - original: 38 03 ff eb 7c 00 00 34 54 03 d9 7e 4e 80 00 20
-        patched:  38 60 00 00 4e 80 00 20 54 03 d9 7e 4e 80 00 20
-      # always return true when checking for skipflag
-      - original: 94 21 ff f0 7c 08 02 a6 90 01 00 14 93 e1 00 0c 7c 9f 23 78 93 c1 00 08 7c 7e 1b 78 80 6d bb bc 4b f4 ac f1
-        patched:  38 60 00 01 4e 80 00 20 90 01 00 14 93 e1 00 0c 7c 9f 23 78 93 c1 00 08 7c 7e 1b 78 80 6d bb bc 4b f4 ac f1
-      # always skip over treating faron statues differently after levias
-      - original: 2c 00 00 00 3b a0 00 00 3b c0 00 00 40 82 00 60
-        patched:  2c 00 00 00 3b a0 00 00 3b c0 00 00 48 00 00 60
-      # don't force show map when entering pillars after meeting levias
-      - original: 48 00 00 30 7f a3 eb 78 38 80 00 c8 4b ff f8 51
-        patched:  48 00 00 30 48 00 00 2c 38 80 00 c8 4b ff f8 51
-      # immediately return from the function that opens up the collection screen after a treasure
-      - original: 94 21 ff f0 7c 08 02 a6 90 01 00 14 93 e1 00 0c 7c 7f 1b 78 48 00 02 2d
-        patched:  4e 80 00 20 7c 08 02 a6 90 01 00 14 93 e1 00 0c 7c 7f 1b 78 48 00 02 2d
-      # don't increase the pouch counter, that is done in the event now
-      - original: 40 82 00 10 38 60 00 01 4b ff e7 5d 48 00 01 10
-        patched:  40 82 00 10 38 60 00 01 60 00 00 00 48 00 01 10
-      # BEGIN crystal counter patch
-      # .org 0x802539dc
-      # b store_grat_count
-      # .org 0x802da0c0
-      # store_grat_count:
-      # bl getGratitudeCrystalCount: 80252710
-      # lwz r3, -0x4040(r13) ;ITEMFLAG_MANAGER
-      # li r4, 0x1F6 ;gratitude crystals
-      # bl 800bf5f0 FlagManager::getUncommittedFlags
-      # lwz r0, -0x3fb8(r13) ;LYT_MSG_MANAGER
-      # lwz r0, 0x724(r0)
-      # stw r3, 0x8A0(r0)
-      # 80 01 00 24 lwz r0, loc_res4(r1)
-      # b 0x802539e0
-      - original: 94 21 ff f0 7c 08 02 a6 38 60 00 68 90 01 00 14 93 e1 00 0c 48 00 82 dd 2c 03 00 00 7c 7f 1b 78 41 82 00 14
-        patched:  80 6d bf c0 38 80 01 f6 4b de 55 29 80 8d c0 48 80 84 07 24 90 64 08 a0 80 01 00 24 4b f7 99 04 41 82 00 14
-      - original: 48 12 a4 f9 80 01 00 24 83 e1 00 1c
-        patched:  48 12 a4 f9 48 08 66 e4 83 e1 00 1c
-      # change the storyflag that is checked to disable sandship dowsing from enter sandship CS to Sandship made visible
-      - original: 38 80 00 0e 81 83 00 00 81 8c 00 2c 7d 89 03 a6
-        patched:  38 80 01 10 81 83 00 00 81 8c 00 2c 7d 89 03 a6
-      # in NpcTke, instead of ignoring the triggersceneflag if the triggerstoryflag is given, only trigger if both are set
-      # this is a safe change, because they are never set both in the original game
-      - original: 4e 80 04 21 54 63 04 3e 7c 03 00 d0 7c 00 1b 78 54 03 0f fe 48 00 00 3c 88 bf 07 38
-        patched:  4e 80 04 21 28 03 00 00 40 82 00 10 38 60 00 00 7c 00 03 78 48 00 00 3c 88 bf 07 38
-      # special text when entering faron pillar during SotH, skip over it
-      # .org 0x80141f00
-      # b 0x80141f44
-      - original: 80 04 8c 9c 2c 00 00 00 40 82 00 44
-        patched:  80 04 8c 9c 2c 00 00 00 48 00 00 44
-    d_a_obj_door_boss: # change storyflags the boss door checks for, so that the doors can be opened in swordless mode, when the crest can't be hit
-      - original: 00 00 00 05 00 00 00 07 00 00 00 09 00 00 00 0b 00 00 00 0d 00 00 00 0f
-        patched:  00 00 00 53 00 00 00 07 00 00 03 2C 00 00 02 88 00 00 00 54 00 00 03 A5
-    d_a_obj_time_door_before: # this bit checks for the current sword, replace equals check with greater equals
-      - original: 2c 00 00 04 40 82 00 a0
-        patched:  2c 00 00 04 41 80 00 a0
-    d_a_obj_item_heart_container:
-      # normally, the heart container spawns an item, which is hardcoded to the heart container item.
-      # this uses forbidden knowledge, that params1 is still in r0 from the called function to extract the item from that
-      # also change the item subtype to 7 so it is always forced to play the textbox
-      - original: 94 21 ff f0 7c 08 02 a6 90 01 00 14 4b ff f1 85 7c 66 1b 78 38 60 00 5d 38 80 00 05
-        patched:  94 21 ff f0 7c 08 02 a6 90 01 00 14 4b ff f1 85 7c 66 1b 78 54 03 86 3e 38 80 00 07
-    d_a_obj_chandelier:
-      # normall, the heart piece is hardcoded, change it so that it instead uses 0000FF00 from params1
-      # additionally, change the item subtype to 9, to force collection with a textbox
-      - original: 94 21 ff f0 7c 08 02 a6 38 a0 00 00 38 e0 00 01 90 01 00 14 39 00 00 ff 93 e1 00 0c 7c 9f 23 78 38 80 00 00 93 c1 00 08 7c 7e 1b 78 80 03 00 04 38 60 00 5e 54 06 46 3e
-        patched:  94 21 ff f0 7c 08 02 a6 38 a0 00 00 38 e0 00 01 90 01 00 14 39 00 00 ff 93 e1 00 0c 7c 9f 23 78 38 80 00 09 93 c1 00 08 7c 7e 1b 78 80 03 00 04 54 03 c6 3e 54 06 46 3e
-      # in vanilla, you can't break the chandelier in between spiral charge and delivering soup, skip over that check (nop out the conditional branch)
-      - original: 2c 1c 00 00 41 82 00 e0 a8 9e 0b 6c 3c 00 43 30 90 01 00 20
-        patched:  2c 1c 00 00 60 00 00 00 a8 9e 0b 6c 3c 00 43 30 90 01 00 20
-    d_a_obj_soil:
-      # item id for the key pieces is hardcoded, change it to read from first byte of params2
-      # the code occurs twice, identical besides registers
-      - original: 88 1f 07 8c 2c 00 00 00 40 82 00 18 38 60 00 1c 38 80 ff ff 38 a0 00 00
-        patched:  88 1f 07 8c 2c 00 00 00 40 82 00 18 88 7f 00 a8 38 80 ff ff 38 a0 00 00
-      - original: 88 03 07 8c 2c 00 00 00 40 82 00 18 38 60 00 1c 38 80 ff ff 38 a0 00 00
-        patched:  88 03 07 8c 2c 00 00 00 40 82 00 18 88 63 00 a8 38 80 ff ff 38 a0 00 00
-      # nop out the branch that only sets the sceneflag, if the item was a key piece
-      - original: 2c 03 00 00 41 82 00 58 88 9f 00 ec 38 00 00 00 98 1f 07 98
-        patched:  2c 03 00 00 60 00 00 00 88 9f 00 ec 38 00 00 00 98 1f 07 98
-    d_a_obj_warp:
-      # items are hardcoded for the trial, just grab them from params1, FF000000 instead and skip most of the switch statement
-      # turns out the trial takes priority over the item, which causes link to warp out before recieving the item
-      # the original devs patched that by waiting until the item flag for the item, that was in the trial was set
-      # which is something rando can't rely on. So this just increments a counter, and only allows the next event to happen
-      # if the counter has been incremented and isn't 0
-      - original: 88 03 0c 7c 2C 00 00 00 41 82 00 20 28 00 00 01 41 82 00 24 28 00 00 02 41 82 00 28 28 00 00 03
-        patched:  88 63 00 04 48 00 00 54 88 63 0c 7d 28 03 00 01 41 81 00 84 38 63 00 01 98 7f 0c 7d 48 00 00 c8
-      # function that start the walking and warping CS, jump to the code injected above
-      - original: 94 21 ff b0 7c 08 02 a6 90 01 00 54 93 e1 00 4c 7c 7f 1b 78 88 63 0c 7d
-        patched:  94 21 ff b0 7c 08 02 a6 90 01 00 54 93 e1 00 4c 7c 7f 1b 78 4b ff ff 84
-      # change second param or giveItem function to -1, otherwise first pouch slot could get overwritten with bottle
-      - original: 88 63 0c 7d 38 80 00 00 38 a0 00 00
-        patched:  88 63 0c 7d 38 80 FF FF 38 a0 00 00
-      # change faron trial completed storyflag
-      - original: 38 80 00 CE 80 63
-        patched:  38 80 03 97 80 63
-        multiple: true
-      # Eldin
-      - original: 38 80 00 CF 80 63
-        patched:  38 80 03 98 80 63
-        multiple: true
-      # Lanayru
-      - original: 38 80 00 D0 80 63
-        patched:  38 80 03 99 80 63
-        multiple: true
-      # Skyloft
-      - original: 38 80 00 D1 80 63
-        patched:  38 80 03 9A 80 63
-        multiple: true
-    d_a_e_bc:
-      # the bokoblin holding a key in AC, if he dies (possible with bow), but the key isn't picked up it can't be obtained again
-      # first, patch that the sceneflag (shared between bokoblin and key) isn't set if the boko dies and still has the key
-      # this replaces the check for sceneflag 0xFF, I don't think it hurts if we try to set that
-      - original: 88 1f 13 0f 2c 00 00 00 41 82 00 44 88 1f 13 43 28 00 00 ff
-        patched:  88 1f 13 0f 2c 00 00 00 41 82 00 44 88 1f 12 54 28 00 00 01
-      # prevent the key from dropping, the called drop function can't be easily changed and doesn't allow a
-      # sceneflag to be passed as a param
-      - original: 2c 00 00 00 41 82 00 18 38 a1 00 80 38 c1 00 18
-        patched:  2c 00 00 00 42 80 00 18 38 a1 00 80 38 c1 00 18
-      # read the item to give after whipping based on 000000FF from params2
-      # also change item subtype to 9 to always force displaying the textbox
-      - original: 8b df 00 ec 38 00 00 00 98 1f 12 54 38 60 00 01 88 df 13 43 7f de 07 74 38 80 00 01
-        patched:  8b df 00 ec 38 00 00 00 98 1f 12 54 88 7f 00 ab 88 df 13 43 7f de 07 74 38 80 00 09
-      # that code occurs another time
-      - original: 8b 9f 00 ec 38 00 00 00 98 1f 12 54 38 60 00 01 88 df 13 43 7f 9c 07 74 38 80 00 01
-        patched:  8b 9f 00 ec 38 00 00 00 98 1f 12 54 88 7f 00 ab 88 df 13 43 7f 9c 07 74 38 80 00 09
-    d_a_e_bce:
-      # There is a check for the hook beetle fight bokoblins, to not spawn once you have hook beetle
-      # make it so that the conditions are never met
-      - original: 38 00 00 00 7c 64 01 15 41 82 00 0c
-        patched:  38 00 00 00 38 60 00 00 48 00 00 0c
-    d_a_obj_goddess_cube:
-      # Goddess cubes can always be hit, even if the one in deep woods hasn't been hit
-      - original: 94 21 ff f0 7c 08 02 a6 90 01 00 14 93 e1 00 0c 3b e0 00 01 a0 03 08 ac 28 00 00 e3 41 82 00 2c
-        patched:  38 60 00 01 4e 80 00 20 90 01 00 14 93 e1 00 0c 3b e0 00 01 a0 03 08 ac 28 00 00 e3 41 82 00 2c
-    d_a_npc_aqua_dragon:
-      # new AC storyflag is 900
-      - original: 38 80 00 0b 90 01 00 14
-        patched:  38 80 03 84 90 01 00 14
-    d_a_npc_kyui_elder:
-      # prevent slingshot from spawning, just immediately return from the function that should spawn it
-      - original: 94 21 ff a0 7c 08 02 a6 90 01 00 64 db e1 00 50 f3 e1 00 58 db c1 00 40 f3 c1 00 48 93 e1 00 3c
-        patched:  4e 80 00 20 7c 08 02 a6 90 01 00 64 db e1 00 50 f3 e1 00 58 db c1 00 40 f3 c1 00 48 93 e1 00 3c
-        # let the function that checks for the slinshot appears storyflag always return false
-      - original: 38 80 00 39 90 01 00 14
-        patched:  38 60 00 00 48 00 00 2c
-        # let the function that checks for erla's storyflag always return false, this is used in instead of the checkAllKikwisLocated function
-        # cause that one is copy and pasted twice and the individual kikwis are also checked in a seperate location
-      - original: 38 80 00 37 90 01 00 14
-        patched:  38 60 00 00 48 00 00 2c
-        # let the function that checks for the slingshot item flag always return false (includes the end of the previous function for needed context)
-      - original: 4e 80 00 20 94 21 ff f0 7c 08 02 a6 3c 60 00 00 38 80 00 34 90 01 00 14
-        patched:  4e 80 00 20 38 60 00 00 4E 80 00 20 3c 60 00 00 38 80 00 34 90 01 00 14
-    d_a_obj_chest:
-      # change second param or giveItem function to -1, otherwise first pouch slot could get overwritten with bottle
-      - original: 80 1f 00 04 38 80 00 00 38 a0 00 00 54 03 c6 3e
-        patched:  80 1f 00 04 38 80 FF FF 38 a0 00 00 54 03 c6 3e
-    d_a_bird:
-      # change max speed constant from 80 to 350
-      - original: c0 1e 01 d4 fc 01 00 40 40 81 00 08 d0 1f 01 44
-        patched:  c0 1e 01 8c fc 01 00 40 40 81 00 08 d0 1f 01 44
-      # change max speed constant from 80 to 350
-      - original: c0 04 01 d4 ec 22 08 2a d0 23 01 44
-        patched:  c0 04 01 8c ec 22 08 2a d0 23 01 44
-    d_a_npc_dive_game_judge:
-      # change flag, that makes him loose his party wheel, to batreaux quest start storyflag
-      - original: 94 21 ff f0 7c 08 02 a6 38 80 00 5c
-        patched:  94 21 ff f0 7c 08 02 a6 38 80 01 30
-    d_a_npc_desertrobot:
-      # always make robot think you have hook beetle, so he puts it out of his hands
-      - original: 54 60 04 3f 41 82 00 2c c0 3d 00 d4
-        patched:  54 60 04 3f 60 00 00 00 c0 3d 00 d4
-    d_a_npc_terry:
-      # always remove cage from beedles hands
-      - original: 4e 80 04 21 54 60 04 3e 28 00 00 01 40 82 00 34
-        patched:  4e 80 04 21 54 60 04 3e 28 00 00 01 60 00 00 00
-    d_a_obj_blast_rock:
-      # always store FF for eventid for blowing up rock (so it doesn't play)
-      - original: d0 1c 01 4c 54 60 86 3e
-        patched:  d0 1c 01 4c 38 00 00 ff
-    d_a_obj_pot_sal:
-      # make it always spawn in the lumpy pumpkin, even without spiral charge, to fix
-      # when getting spiral charge in there
-      - original: 4e 80 04 21 54 60 04 3f 41 82 00 08 3b c0 00 00
-        patched:  4e 80 04 21 54 60 04 3f 60 00 00 00 3b c0 00 00
-    d_t_D3_scene_change:
-      # change exit to one that doesn't softlock without skykeep
-      - original: 40 82 00 18 38 00 00 35 98 1b 00 00
-        patched:  40 82 00 18 38 00 00 34 98 1b 00 00
-    d_a_obj_harp_hint:
-      # always reveal all gossip stones
-      - original: 40 82 00 88 88 bc 0c ba 28 05 00 ff 40 80 00 30
-        patched:  40 82 00 88 88 bc 0c ba 28 05 00 ff 42 80 00 3c
-
-=======
->>>>>>> 03cf3853
 S100: # Faron Silent Realm
   - name: Fi text near waking water
     type: objdelete
