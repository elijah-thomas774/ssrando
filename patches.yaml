global:
  startstoryflags: # first 8 flags are set during opening cutscenes
    - 36  # Hero's tunic
    - storyflag: 226 # Hero Mode
      onlyif: Option "hero-mode" Enabled
    - 724 # Prevent first time light pillar CS sending player always to faron
    - 96  # Fi's text after obtaining first map
    - 496 # Skipper's cutscene after Sea Chart
    - 264 # Talked to Skipper first time
    - 273 # Talked to Skipper first time after saying no (prevents weird first text)
    - 130 # Start with Beacon
    - 358 # Interface choice unlocked
    - 789 # Set after skyward striking imp spike first time (allows dowsing option [still needs a goddess sword])
    - 27  # Loftwing
    - 198 # Can jump off Loftwing
    - storyflag: 194 # open thunderhead
      onlyif: Option "open-thunderhead" Is "Open"
    - 58  # b-wheel
    - 323 # Scrapper repaired
    - 661 # Windmill Repaired
    - 494 # open gate to faron
    - 138 # Sealed Temple layer 1
    - 24  # no Fi sky text
    - 304 # Crystal Quest activated
    - 329 # No sleeping for Wryna
    - 32  # Sailcoth
    - 28 # Pratice Sword storyflag
    - 519 # Updated Sand Sea map
    - 115 # Full Lake Floria map
    - 180 # Thrill digger entrance CS
    - 199 # talked to sword instructor after practice sword chest
    - 804 # eldin entrance statue
  startitems: # careful, items are NOT progressive here (only set item flag, no text), storyflag for upgrade has to be set manually
    - 15 # sailcloth
  startsceneflags: # currently only for skyloft
    Skyloft:
      - 95 # Fi Text for Ruby Tablet
      - 96 # Fi Text for Amber Tablet
      - 66 # Batreaux Doors outside open
      - 99 # Sheikah Stone cs played
      - 67 # Inside Doors open
      - 1 # UA Doors open
    Faron Woods:
      - 15 # fi text after vine to deep woods
      - 14 # text in front of VP statue
    Sealed Grounds:
      - 7 # vents active
      - onlyif: Option "skip-skykeep" Enabled
        flag: 50 # horde door open
      - 13 # door to temple unlocked
    Lanayru Desert:
      - 68 # desert statue checked
      - 7 # pushed first minecart to end
      - onlyif: Option "open-lmf" Is "Open"
        flag: 30 # LMF Rises CS
      - onlyif: Option "open-lmf" Is "Open"
        flag: 31 # LMF rising CS watched
  objpackoarcadd: # Models to add to the global ObjectPack.arc.LZ file
    - GetSozaiL # Monster Horn (part of treasure)
    # - GetSozaiM # Evil Crystal (part of treasure), already part of objectpack
    - GetSozaiN # Blue Bird Feather (part of rare treasure)
    - GetSozaiO # Golden Skull (part of rare treasure)
    - GetSozaiP # Goddess Plume (part of rare treasure)
  # oarcdelete: # models, that should be deleted from every stage
  #   - GetSozaiL
  #   - GetSozaiN
  #   - GetSozaiO
  #   - GetSozaiP

S100: # Faron Silent Realm
  - name: Fi text near waking water
    type: objdelete
    id: 0xFCDB
    layer: 2
    room: 0
    objtype: OBJ
#   - name: Test Trial
#     type: objpatch
#     id: 0xFC94
#     layer: 2
#     room: 0
#     objtype: OBJ
#     object:
#       params1: 0x3801FFFF
#   - name: Trialitem
#     type: oarcadd
#     oarc: GetMoleGloveA
#     destlayer: 2
B100:
  - name: Layer override
    type: layeroverride
    override:
      - story_flag: 530
        night: 0
        layer: 5
      - story_flag: 67
        night: 0
        layer: 4
      - story_flag: 206
        night: 0
        layer: 3
      - story_flag: 83
        night: 0
        layer: 1
      - story_flag: -1
        night: 0
        layer: 13
  - name: only play CS when ghirahim hasn't been defeated
    type: objpatch
    index: 0
    room: 0
    objtype: PLY
    object:
      storyflag: 83 # ghirahim defeated
  - name: move first time loadzone to layer 0
    type: objmove
    id: 0xFC18
    layer: 1
    destlayer: 0
    room: 0
    objtype: STAG
B100_1: # skyview spring
  - name: Fi text after skyview CS
    type: objpatch
    id: 0xFC73
    layer: 2
    room: 0
    objtype: OBJ
    object:
      params1: 0xFFFFFFF1 # last 1 is subtype (not talk to fi)
      trigscenefid: 104
  - name: Fi text after skyview CS
    type: objmove
    id: 0xFC73
    layer: 2
    destlayer: 0
    room: 0
    objtype: OBJ
  - name: loadzone to outside
    type: objmove
    id: 0xFC74
    layer: 2
    destlayer: 0
    room: 0
    objtype: STAG
  - name: Skyview CS remove item
    type: objpatch
    room: 0
    index: 1
    objtype: EVNT
    object:
      sceneflag1: 104
      item: -1 # first storyflag handled by entrance rando patches
  - name: Loadzone to outside layer 3
    type: objdelete
    room: 0
    layer: 3
    id: 0xFC75
    objtype: STAG
  - name: Remove small cutscene
    type: objdelete
    room: 0
    layer: 1
    id: 0xFC73
    objtype: STAG
B101: # Koloktos Boss Room
  - name: Open door after boss
    type: objpatch
    room: 0
    layer: 1
    id: 0xFC13
    objtype: OBJS
    object:
      params1: 0xFFFD3000
  - name: Open door after boss
    type: objpatch
    room: 0
    layer: 3
    id: 0xFC15
    objtype: OBJS
    object:
      params1: 0xFFFD3000
B101_1: # after AC boss
  - name: AC CS remove item and flags
    type: objpatch
    room: 0
    index: 1
    objtype: EVNT
    object:
      item: -1 # first storyflag handled by entrance rando patches
      story_flag2: -1
  - name: Fi text before AC CS
    type: objadd
    room: 0
    layer: 0
    id: 0xFC00
    objtype: OBJ
    object:
      params1: 0xFFFFFF01 # type 1, no fi, flag sets automatically
      params2: 0xFF1FFFFF
      posx: 0
      posy: 0 # doesn't matter, is triggered anywhere
      posz: 0
      angley: 0xFFFF
      anglez: 20231 # entrypoint 202_31
      id: 0xFC00
      name: NpcTke
      trigscenefid: 86 # goddess crest hit
      untrigscenefid: 85 # unused flag
  - name: Loadzone to outside
    type: objpatch
    room: 0
    layer: 0
    id: 0xFC0B
    objtype: STAG
    object:
      params1: 0xC303FF02 # change to zone temp flag 3
      anglez: 0xFFFF # don't set any storyflag here
B210: # after ET boss
  - name: ET CS remove item
    type: objpatch
    room: 0
    index: 2
    objtype: EVNT
    object:
      item: -1
  - name: Fi text after ET CS
    type: objpatch
    room: 0
    layer: 0
    id: 0xFC09
    objtype: OBJ
    object:
      params1: 0xFFFFFFF1
  - name: Loadzone to outside
    type: objpatch
    room: 0
    layer: 0
    id: 0xFC0E
    objtype: STAG
    object:
      params1: 0xC303FF00 # change to zone temp flag 3
B201_1: # after FS boss
  - name: FS CS remove item and flags
    type: objpatch
    room: 0
    index: 0
    objtype: EVNT
    object:
      item: -1 # first storyflag handled by entrance rando patches
  - name: Fi text before FS CS
    type: objadd
    room: 0
    layer: 0
    id: 0xFC00
    objtype: OBJ
    object:
      params1: 0xFFFFFF01 # untriggered by 901, storyflag for beating fire sanctuary
      params2: 0xFF1FFFFF
      posx: 0
      posy: 0 # doesn't matter, is triggered anywhere
      posz: 0
      angley: 0xFFFF
      anglez: 30407 # entrypoint 304_07
      id: 0xFC00
      name: NpcTke
      trigscenefid: 95 # goddess crest hit
      untrigscenefid: 121 # sets in flame CS normally
  - name: Loadzone to outside
    type: objpatch
    room: 0
    layer: 0
    id: 0xFC0A
    objtype: STAG
    object:
      params1: 0xC3030001 # change to zone temp flag 3
      anglez: 0xFFFF # don't set any storyflag here
B301: # after Sandship boss
  - name: Sandship CS remove item
    type: objpatch
    room: 0
    index: 1
    objtype: EVNT
    object: # first storyflag handled by entrance rando patches
      story_flag2: 933 # set defeat tentalus storyflag
      item: -1
  - name: Fi text before FS CS
    type: objadd
    room: 0
    layer: 0
    id: 0xFC00
    objtype: OBJ
    object:
      params1: 0xFFFFFF01 # subtype for not talking to Fi, but setting the untriggerflag
      params2: 0xFF1FFFFF
      posx: 0
      posy: 0 # doesn't matter, is triggered anywhere
      posz: 0
      angley: 0xFFFF
      anglez: 40108 # entrypoint 401_08
      id: 0xFC00
      name: NpcTke
      trigscenefid: 84
      untrigscenefid: 87
  - name: Fi text to force leave boss room
    type: objadd
    room: 0
    layer: 1
    id: 0xFC00
    objtype: OBJ
    object:
      params1: 0xFFFFFF0B # subtype 0xB for Fi and no storyflag set
      params2: 0xFF1FFFFF
      posx: 0
      posy: 0 # doesn't matter, is triggered anywhere
      posz: 0
      angley: 0xFFFF
      anglez: 40118 # entrypoint 401_18
      id: 0xFC00
      name: NpcTke
      trigscenefid: 85
      untrigscenefid: 0xFF
      untrigstoryfid: 907 # untriggered by 907, storyflag for having goddess sword
  - name: Loadzone to outside
    type: objpatch
    room: 0
    layer: 1
    id: 0xFC12
    objtype: STAG
    object:
      params1: 0xC303FF03 # change to zone temp flag 3
      anglez: 0xFFFF # don't set any storyflag here
D003_0: # Sky Keep Courage Room
  - name: Fi text
    type: objdelete
    id: 0xFC0F
    layer: 0
    room: 0
    objtype: OBJ
  - name: Fi text reach the mark
    type: objdelete
    id: 0xFC11
    layer: 0
    room: 0
    objtype: OBJ
D003_2: # Sky Keep Power Room
  - name: Fi text
    type: objdelete
    id: 0xFC33
    layer: 0
    room: 0
    objtype: OBJ
  - name: Fi text reach the mark
    type: objdelete
    id: 0xFC3C
    layer: 0
    room: 0
    objtype: OBJ
  - name: Fi text wrong side
    type: objdelete
    id: 0xFC32
    layer: 0
    room: 0
    objtype: OBJ
D003_3: # Sky Keep Wisdom Room
  - name: Fi text
    type: objdelete
    id: 0xFC1B
    layer: 0
    room: 0
    objtype: OBJ
  - name: Fi text reach the mark
    type: objdelete
    id: 0xFC1D
    layer: 0
    room: 0
    objtype: OBJ
D003_7: # Sky Keep Entrance Room
  - name: Fi text
    type: objdelete
    id: 0xFC0B
    layer: 0
    room: 0
    objtype: OBJ
D003_8: # this change is purely to make sure D003_8 gets patched, so a perviously broken rando version gets overwritten
  - name: remove unused layer
    type: objdelete
    id: 0xFC08
    layer: 6
    room: 0
    objtype: OBJ
F000: # Skyloft
  - name: Trial
    type: oarcadd
    oarc: PLHarpPlay
    destlayer: 0
  - name: Trial
    type: oarcadd
    oarc: SirenEntrance
    destlayer: 0
  - name: Trial
    type: oarcadd
    oarc: PLSwordStick
    destlayer: 0
  - name: Trialarcremove
    type: oarcdelete
    oarc: PLHarpPlay
    layer: 4
  - name: Trialarcremove
    type: oarcdelete
    oarc: SirenEntrance
    layer: 4
  - name: Trialarcremove
    type: oarcdelete
    oarc: PLSwordStick
    layer: 4
  - name: unnecessary oarcs
    type: oarcdelete
    oarc: GetSozaiN
    layer: 4
  - name: unnecessary oarcs
    type: oarcdelete
    oarc: GetSozaiO
    layer: 4
  - name: unnecessary oarcs
    type: oarcdelete
    oarc: GetSozaiP
    layer: 4
  - name: unnecessary oarcs
    type: oarcdelete
    oarc: GetShieldHylia
    layer: 4
  - name: unnecessary oarcs
    type: oarcdelete
    oarc: GetShieldWood
    layer: 4
  - name: unnecessary oarcs
    type: oarcdelete
    oarc: GetSozaiN
    layer: 6
  - name: unnecessary oarcs
    type: oarcdelete
    oarc: GetSozaiO
    layer: 6
  - name: unnecessary oarcs
    type: oarcdelete
    oarc: GetSozaiP
    layer: 6
  - name: unnecessary oarcs
    type: oarcdelete
    oarc: GetGaragara
    layer: 0
  - name: unnecessary oarcs
    type: oarcdelete
    oarc: PutGaragara
    layer: 0
  - name: unnecessary oarcs
    type: oarcdelete
    oarc: MoldoGut_Baby # baby molderarch, is probably here because of the dust pile but not needed
    layer: 0
  - name: unnecessary oarcs
    type: oarcdelete
    oarc: SoMother # wryna is never outside anymore
    layer: 4
  - name: unnecessary oarcs
    type: oarcdelete
    oarc: SoMother # wryna is never outside anymore
    layer: 6
  - name: Trial # trial object
    type: objmove
    id: 0xFDD8
    layer: 5
    destlayer: 0
    room: 0
    objtype: OBJ
  - name: Trial # butterflies
    type: objmove
    id: 0xFE16
    layer: 5
    destlayer: 0
    room: 0
    objtype: STAG
  - name: Trial # trial object
    type: objdelete
    id: 0xFDD6
    layer: 4
    room: 0
    objtype: OBJ
  - name: Trial # butterflies
    type: objdelete
    id: 0xFDFF
    layer: 4
    room: 0
    objtype: STAG
  - name: Wryna cs
    type: objdelete
    id: 0xFDCE
    layer: 4
    room: 0
    objtype: OBJ
  - name: Wryna cs
    type: objdelete
    id: 0xFDD2
    layer: 6
    room: 0
    objtype: OBJ
  - name: Wryna l4 1
    type: objdelete
    id: 0xFDCD
    layer: 4
    room: 0
    objtype: OBJ
  - name: Wryna l6
    type: objdelete
    id: 0xFDD1
    layer: 6
    room: 0
    objtype: OBJ
  - name: Fi Text after trial
    type: objdelete
    id: 0xFDF4
    layer: 4
    room: 0
    objtype: OBJ
  - name: Fi Text after trial
    type: objdelete
    id: 0xFDFF
    layer: 5
    room: 0
    objtype: OBJ
  - name: Fi Text on Stairs
    type: objdelete
    id: 0xFDCB
    layer: 4
    room: 0
    objtype: OBJ
  - name: Sand Size fix
    type: objpatch
    id: 0xFD03
    layer: 0
    room: 0
    objtype: SOBJ
    object:
      sizex: 3.2
      sizey: 4.5
      sizez: 3.2
  - name: Fledge for Arrow minigame
    type: objpatch
    id: 0xFDD9
    layer: 4
    room: 0
    objtype: OBJ
    object:
      trigstoryfid: 1114 # bow
  - name: Fledge for Arrow minigame
    type: objpatch
    id: 0xFDD8
    layer: 6
    room: 0
    objtype: OBJ
    object:
      trigstoryfid: 1114 # bow
#  - name: Batreaux unlock
#    type: objpatch
#    id: 0xFC4A
#    layer: 0
#    room: 0
#    objtype: OBJS
#    object:
#      anglex: 0xFF00 # sets the flag to -1 (meaning open)
  - name: Fix Owlan disappearing after Harp
    type: objpatch
    room: 0
    id: 0xFDDD
    layer: 4
    objtype: OBJ
    object:
      untrigstoryfid: -1
  - name: Owlan on layer 6 Model
    type: oarcadd
    destlayer: 6
    oarc: ShinkanA
  - name: Owlan on layer 6 Model 2
    type: oarcadd
    destlayer: 6
    oarc: Shinkan_motion
  - name: Owlan on layer 6
    type: objadd
    layer: 6
    room: 0
    objtype: OBJ
    object: # copied from the layer 4 version
      params1: 0xFFFFFF31
      params2: 0xFF5FFFFF
      posx: -5296.68310546875
      posy: 1237.6900634765625
      posz: -6928.24267578125
      anglex: 65535
      angley: 0
      anglez: 10811
      id: 0xFDDD
      name: NpcSkn
  - name: Move Chest on goddess statue
    type: objpatch
    id: 0xFDE9
    layer: 1
    room: 0
    objtype: OBJS
    object:
      posx: 666.327332
      posy: 2893.23999
      posz: -13083.1475
      angley: 59591
  - name: Move Chest on goddess statue to layer 0
    type: objmove
    id: 0xFDE9
    layer: 1
    destlayer: 0
    room: 0
    objtype: OBJS
  - name: Goddess Statue chests
    type: objdelete
    id: 0xFDEB
    layer: 2
    room: 0
    objtype: OBJS
  - name: Goddess Statue chests
    type: objdelete
    id: 0xFDF7
    layer: 4
    room: 0
    objtype: OBJS
  - name: Goddess Statue chests
    type: objdelete
    id: 0xFE00
    layer: 5
    room: 0
    objtype: OBJS
  - name: Goddess Statue chests
    type: objdelete
    id: 0xFDE6
    layer: 10
    room: 0
    objtype: OBJS
  - name: untrigger fledge on academy after bow layer 4
    type: objpatch
    id: 0xFDCF
    layer: 4
    room: 0
    objtype: OBJ
    object:
      untrigstoryfid: 1114 # bow
  - name: untrigger fledge on academy after bow layer 6
    type: objpatch
    id: 0xFDD3
    layer: 6
    room: 0
    objtype: OBJ
    object:
      untrigstoryfid: 1114 # bow
  - name: delete Wryna l4 2
    type: objdelete
    id: 0xFDF1
    layer: 4
    room: 0
    objtype: OBJ
  - name: delete people on bridge 1
    type: objdelete
    id: 0x05D7
    layer: 1
    room: 0
    objtype: OBJ
  - name: delete people on bridge 2
    type: objdelete
    id: 0x05D8
    layer: 1
    room: 0
    objtype: OBJ
  - name: delete people on bridge 3
    type: objdelete
    id: 0x05D9
    layer: 1
    room: 0
    objtype: OBJ
  - name: delete people on bridge 1
    type: oarcdelete
    oarc: SenpaiAMotherLOD
    layer: 1
  - name: delete people on bridge 2
    type: oarcdelete
    oarc: DouguyaMotherLOD
    layer: 1
  - name: delete people on bridge 3
    type: oarcdelete
    oarc: JunkMotherLOD
    layer: 1
F001r: # Knight Academy
  - name: Fi Text in Academy at night
    type: objdelete
    id: 0xFC80
    layer: 4
    room: 0
    objtype: OBJ
  - name: Fledge Pouch Check Storyflag at night
    type: objpatch
    id: 0xFC7E
    layer: 4
    room: 0
    objtype: OBJ
    object:
      untrigstoryfid: 923
  - name: Fledge Pouch Check Storyflag at day
    type: objpatch
    id: 0xFC78
    layer: 3
    room: 0
    objtype: OBJ
    object:
      untrigstoryfid: 923
  - name: Keep cawlin with Letter check
    type: objpatch
    id: 0xFC7A
    layer: 3
    room: 0
    objtype: OBJ
    object:
      untrigstoryfid: 2047
  - name: Olwan Npc after Kikwis
    type: objpatch
    id: 0xFC0A
    layer: 3
    room: 5
    objtype: OBJ
    object:
      trigstoryfid: 57 # talk to Elder after locating every Kikwi
  - name: untrigger other owlan
    type: objpatch
    id: 0xFC0B
    layer: 3
    room: 5
    objtype: OBJ
    object:
      untrigstoryfid: 57 # talk to Elder after locating every Kikwi
  - name: Startflags 1
    type: objadd
    room: 1 # Link's room
    layer: 1 # only accessible in BiT
    objtype: STAG
    object:
      params1: 0xFFFFFFF
      params2: 0xFF5FFFFF
      posx: 761
      posy: -22
      posz: -2260
      sizex: 1000
      sizey: 1000
      sizez: 1000
      anglex: 27 # loftwing storyflag
      angley: 0
      anglez: 65535
      name: SwAreaT
  - name: Startflags 2
    type: objadd
    room: 1 # Link's room
    layer: 1 # only accessible in BiT
    objtype: STAG
    object:
      params1: 0xFFFFFFF
      params2: 0xFF5FFFFF
      posx: 761
      posy: -22
      posz: -2260
      sizex: 1000
      sizey: 1000
      sizez: 1000
      anglex: 198 # can jump off loftwing storyflag
      angley: 0
      anglez: 65535
      name: SwAreaT
F002r: # Beedle's Airshop
  - name: Delete cutscene
    type: objdelete
    id: 0xFC11
    layer: 1
    room: 0
    objtype: STAG
  - name: Delete cutscene
    type: objdelete
    id: 0xFC13
    layer: 1
    room: 0
    objtype: STAG
F004r: # Bazaar
  - name: Delete goddess chest fi text
    type: objdelete
    id: 0xFC7D
    layer: 0
    room: 0
    objtype: OBJ
F008r: # Goddess Statue
  - name: Goddess Sword chest
    type: objadd
    layer: 0
    room: 0
    objtype: OBJS
    object:
      params1: 0xFFFFFFF3
      params2: 0xFF5FFFFF # goddess sword upgrade storyflag
      posx: 0
      posy: 42.820003509521484
      posz: 75
      anglex: 0xFFFF
      angley: 0
      anglez: 0xBE02 # chest flag 95, item 0, will be filled in later
      id: 0xFC10
      name: TBox
  - name: Delete SwrdSt
    type: objdelete
    id: 0xFC05
    layer: 0
    room: 0
    objtype: OBJ
  - name: Delete Crest
    type: objdelete
    id: 0xFC02
    layer: 0
    room: 0
    objtype: OBJ
F010r: # Isle of songs tower
  - name: Delete Faron Trial Dowsing
    type: objdelete
    id: 0xFC02
    layer: 0
    room: 0
    objtype: OBJ
  - name: Delete Lanayru Trial Dowsing
    type: objdelete
    id: 0xFC03
    layer: 0
    room: 0
    objtype: OBJ
  - name: Delete Eldin Trial Dowsing
    type: objdelete
    id: 0xFC04
    layer: 0
    room: 0
    objtype: OBJ
F011r: # Lumpy Pumpkin
  - name: Delete Lumpy Pumpkin Cutscene 1
    type: objdelete
    id: 0xFC42
    layer: 0
    room: 0
    objtype: OBJ
  - name: Delete Lumpy Pumpkin Cutscene 2
    type: objdelete
    id: 0xFC43
    layer: 0
    room: 0
    objtype: OBJ
F012r: # Batreaux House
  - name: Batreaux unlock
    type: objpatch
    id: 0xFC00
    layer: 0
    room: 0
    objtype: OBJS
    object:
      anglex: 0xFF00 # sets the flag to -1 (meaning open)
F013r: # Sparrot's House
  - name: Sparrot spawn
    type: objpatch
    id: 0xFC0F
    layer: 0
    room: 0
    objtype: OBJ
    object:
      trigstoryfid: 36 # always there
  - name: Sparrot at night
    type: objdelete
    id: 0xFC17
    layer: 2
    room: 0
    objtype: OBJ
F020: # Sky
  - name: Fi text about goddess cubes
    type: objdelete
    id: 0xFD0F
    layer: 2
    room: 0
    objtype: OBJ
  - name: unnecessary oarcs
    type: oarcdelete
    oarc: GetMedal
    layer: 0
  - name: unnecessary oarcs
    type: oarcdelete
    oarc: GetPouchB
    layer: 0
  - name: unnecessary oarcs
    type: oarcdelete
    oarc: GetSpareSeedA
    layer: 0
  - name: unnecessary oarcs
    type: oarcdelete
    oarc: GetSpareQuiverA
    layer: 0
  - name: unnecessary oarcs
    type: oarcdelete
    oarc: GetSpareBombBagA
    layer: 0
  - name: unnecessary oarcs
    type: oarcdelete
    oarc: WaterPotWater
    layer: 2
  - name: unnecessary oarcs
    type: oarcdelete
    oarc: Waterpot
    layer: 2
  - name: unnecessary oarcs
    type: oarcdelete
    oarc: Pinwheel
    layer: 2
  - name: remove faron loadzone after groose
    type: objdelete
    id: 0xFC96
    layer: 0
    room: 0
    objtype: STAG
  - name: never untrigger first faron loadzone
    type: objpatch
    id: 0xFC8B
    layer: 0
    room: 0
    objtype: STAG
    object:
      untrigstoryfid: -1
<<<<<<< HEAD
  - name: remove Wyrna requirement for orille
=======
  - name: remove Wryna requirement for orille
>>>>>>> 9c6c9840
    type: objpatch
    id: 0xFCFB
    layer: 2
    room: 0
    objtype: OBJ
    object:
      trigstoryfid: 36
F023: # Thunderhead
  - name: Strich layer 1
    type: objadd
    layer: 1
    room: 0
    objtype: OBJ
    object:
      params1: 0xFFFFFCFF
      params2: 0xFF5FFFFF
      posx: -170960.21875
      posy: 18262
      posz: -51642.58984375
      anglex: 65535
      angley: 56434
      anglez: 11601
      id: 0xFCEF
      name: NpcIcgK
  - name: Stritch model
    type: oarcadd
    oarc: KobunB
    destlayer: 1
  - name: void out during bug heaven minigame
    type: objadd
    layer: 13
    room: 0
    objtype: STAG
    object:
      params1: 0xFFCFFF06
      params2: 0xFFDFFFFF
      posx: -165885
      posy: 16506
      posz: -52597
      sizex: 50463
      sizey: 1000
      sizez: 50463
      anglex: 0
      angley: 0
      anglez: 0xFFFF
      id: 0xFC00
      name: PlRsTag
  - name: Delete Isle of Songs intro cutscene
    type: objdelete
    id: 0xFC89
    layer: 0
    room: 0
    objtype: OBJ
  - name: Fi text after levias
    type: objadd
    room: 0
    layer: 0
    id: 0xFC13
    objtype: OBJ
    object:
      params1: 0x74C32301 # triggered by story flag 200, untriggered by story flag 934
      params2: 0xFF1FFFFF
      posx: 0
      posy: 0 # doesn't matter, is triggered anywhere
      posz: 0
      anglex: 0xFFFF
      angley: 0xFFFF
      anglez: 12003 # entrypoint 120_03
      id: 0xFC13
      name: NpcTke
  - name: Gossip Stone
    type: objmove
    id: 0xFCEE
    layer: 2
    destlayer: 0
    room: 0
    objtype: OBJ
  - name: Gossip Stone
    type: oarcadd
    oarc: GossipStone
    destlayer: 0
F100: # Faron main area
  - name: Layer override
    type: layeroverride
    override:
      - story_flag: 479 #owlan quest started
        night: 0
        layer: 5
      - story_flag: -1
        night: 0
        layer: 1
  - name: Yerbal
    type: objmove
    id: 0x52B6
    layer: 4
    destlayer: 1
    room: 0
    objtype: OBJ
  - name: Yerbal
    type: oarcadd
    oarc: ForestManWiz
    destlayer: 1
  - name: Yerbal Spawn
    type: objpatch
    id: 0x52B6
    layer: 4
    room: 0
    objtype: OBJ
    object:
      trigstoryfid: 206 # scale
  - name: Trial
    type: oarcadd
    oarc: PLHarpPlay
    destlayer: 0
  - name: Trial
    type: oarcadd
    oarc: SirenEntrance
    destlayer: 0
  - name: Trial
    type: oarcadd
    oarc: PLSwordStick
    destlayer: 0
  - name: Trial # trial object
    type: objmove
    id: 0x02B0
    layer: 3
    destlayer: 0
    room: 0
    objtype: OBJ
  - name: Trial # butterflies
    type: objmove
    id: 0xFEE3
    layer: 3
    destlayer: 0
    room: 0
    objtype: STAG
  - name: Lake floria door
    type: oarcadd
    oarc: SwrdPrj
    destlayer: 0
  - name: Lake floria door
    type: objmove
    id: 0xFEFB
    layer: 4
    destlayer: 0
    room: 0
    objtype: STAG
  - name: Lake floria door
    type: objmove
    id: 0xFEE8
    layer: 4
    destlayer: 0
    room: 0
    objtype: OBJ
  - name: Lake floria door
    type: objmove
    id: 0xFEF0
    layer: 4
    destlayer: 0
    room: 0
    objtype: OBJ
  - name: Remove Fi text Not letting you leave machi 1
    type: objdelete
    id: 0x0EBB
    layer: 1
    room: 0
    objtype: OBJ
  - name: Remove Fi text Not letting you leave machi 2
    type: objdelete
    id: 0x0EBA
    layer: 1
    room: 0
    objtype: OBJ
  - name: Remove Fi text Not letting you leave machi 3
    type: objdelete
    id: 0x66B9
    layer: 1
    room: 0
    objtype: OBJ
  - name: Remove Fi text after machi 1
    type: objdelete
    id: 0x66B8
    layer: 1
    room: 0
    objtype: OBJ
F101: # Deep Woods
  - name: Layer override
    type: layeroverride
    override: # default layer 1, remove layer 3+
      - story_flag: 5 # beat Skyview
        night: 0
        layer: 2
      - story_flag: -1
        night: 0
        layer: 1
  - name: Remove goddess cube force hit trigger
    type: objdelete
    id: 0xFD05
    layer: 1
    room: 0
    objtype: OBJ
  - name: Remove Fi text infront of Skyview
    type: objdelete
    id: 0xFCFA
    layer: 1
    room: 0
    objtype: OBJ
  - name: Remove first Fi text in deep woods
    type: objdelete
    id: 0xFD09
    layer: 1
    room: 0
    objtype: OBJ
F102_1: # Outside AC
  - name: Layer override
    type: layeroverride
    override: # change layer 3 trigger, no layer 1
      - story_flag: 900 # new beat AC
        night: 0
        layer: 3
      - story_flag: 155 # AC intro cs
        night: 0
        layer: 2
      - story_flag: -1
        night: 0
        layer: 0
  - name: Water Dragon trigger after AC
    type: objpatch
    id: 0xFC59
    layer: 3
    room: 0
    objtype: OBJ
    object:
      trigstoryfid: 900 # new AC beat flag
F102: # lake Floria
  - name: Layer override
    type: layeroverride
    override: # force layer 1
      - story_flag: -1
        night: 0
        layer: 1
  - name: Door to Dragon Lair
    type: objdelete
    id: 0x1000
    layer: 0
    room: 4
    objtype: OBJ
#  - name: evntTag 1
#    type: objdelete
#    id: 0xFC27
#    layer: 0
#    room: 1
#    objtype: STAG
  - name: evntTag 2
    type: objdelete
    id: 0xFc1D
    layer: 0
    room: 1
    objtype: STAG
  - name: evntTag 3
    type: objdelete
    id: 0xFC1E
    layer: 0
    room: 1
    objtype: STAG
  - name: evntTag 4
    type: objdelete
    id: 0xFC2F
    layer: 0
    room: 3
    objtype: STAG
  - name: evntTag 5
    type: objdelete
    id: 0xFC13
    layer: 0
    room: 4
    objtype: STAG
#  - name: evntTag 6
#    type: objdelete
#    id: 0xFC13
#    layer: 0
#    room: 4
#    objtype: STAG
  - name: evntTag 7
    type: objdelete
    id: 0xFC12
    layer: 0
    room: 4
    objtype: STAG
  - name: evntTag 8
    type: objdelete
    id: 0xFC26
    layer: 0
    room: 1
    objtype: STAG
  - name: evntTag 9
    type: objdelete
    id: 0xFC1F
    layer: 0
    room: 1
    objtype: STAG
  - name: evntTag 10
    type: objdelete
    id: 0xFC1C
    layer: 0
    room: 1
    objtype: STAG
  - name: Delete Parella
    type: objdelete
    id: 0xFC2A
    layer: 1
    room: 1
    objtype: OBJS
F100_1: # Great Tree
  - name: Layer override
    type: layeroverride
    override: # change layer 2 trigger
      - story_flag: 16
        night: 0
        layer: 3
      - story_flag: 900 # new beat AC
        night: 0
        layer: 2
      - story_flag: 137
        night: 0
        layer: 1
      - story_flag: -1
        night: 0
        layer: 0
  - name: extra Bomb flower
    type: objadd
    layer: 0
    room: 0
    objtype: OBJ
    object:
      params1: 0xFFFFFFF0
      params2: 0xFFFFFFFF
      posx: 1317
      posy: 60
      posz: -522
      anglex: 0
      angley: 0
      anglez: 0
      id: 0xFC50
      name: Bombf
D100: # Skyview
  - name: Layer override
    type: layeroverride
    override: # only layer change is to layer 2 after water dragons scale
      - story_flag: 206 # storyflag after water dragons scale
        night: 0
        layer: 2
      - story_flag: -1
        night: 0
        layer: 1
  - name: Small Key Soil
    type: objmove
    id: 0xFC4B
    layer: 2
    destlayer: 0
    room: 4
    objtype: OBJ
  - name: Empty Soil
    type: objdelete
    id: 0xFC50
    layer: 1
    room: 4
    objtype: OBJ
  - name: Eyes
    type: oarcadd
    oarc: SwitchEye
    destlayer: 0
  # - name: First Eye
  #   type: objmove
  #   id: 0xFC17
  #   layer: 1
  #   destlayer: 0
  #   room: 1
  #   objtype: OBJ
  # - name: First Eye
  #   type: objmove
  #   id: 0xFC1A
  #   layer: 1
  #   destlayer: 0
  #   room: 1
  #   objtype: STAG
  - name: Right Room Eyes
    type: objmove
    id: 0xFC48
    layer: 1
    destlayer: 0
    room: 4
    objtype: OBJ
  - name: Right Room Eyes
    type: objmove
    id: 0xFC49
    layer: 1
    destlayer: 0
    room: 4
    objtype: OBJ
  - name: Right Room Eyes
    type: objmove
    id: 0xFC4A
    layer: 1
    destlayer: 0
    room: 4
    objtype: OBJ
  - name: Left Room Eyes
    type: objmove
    id: 0xFC31
    layer: 1
    destlayer: 0
    room: 7
    objtype: OBJ
  - name: Left Room Eyes
    type: objmove
    id: 0xFC32
    layer: 1
    destlayer: 0
    room: 7
    objtype: OBJ
  - name: Left Room Eyes
    type: objmove
    id: 0xFC33
    layer: 1
    destlayer: 0
    room: 7
    objtype: OBJ
  - name: Left Room Eyes
    type: objmove
    id: 0xFC34
    layer: 1
    destlayer: 0
    room: 7
    objtype: OBJ
  - name: Bar conected to chest
    type: objpatch
    id: 0x1018
    layer: 2
    room: 10
    objtype: OBJS
    object:
      setscenefid: 13 # 0x0 20 (0xD)
  - name: Bar conected to chest
    type: objpatch
    id: 0x1018
    layer: 1
    room: 10
    objtype: OBJS
    object:
      setscenefid: 13 # 0x0 20
  - name: Always open Bar from inside Beetle Room
    type: objpatch
    index: 6
    layer: 0
    objtype: DOOR
    object:
      anglex: 0xFF09 # remove inside sceneflag
  - name: Remove Skyview 2 Key door # it's now the same as layer 1
    type: objpatch
    index: 2 # all have id FFFF :(
    layer: 2
    objtype: DOOR
    object:
      anglex: 0xFF06 # sceneflag 6
  - name: Remove boards in layer 2 # they break by hitting the switch
    type: objdelete
    id: 0xFCA0
    layer: 2
    room: 2
    objtype: OBJ
  - name: Remove boards in layer 2 # they break by hitting the switch
    type: objdelete
    id: 0xFCA1
    layer: 2
    room: 2
    objtype: OBJ
  - name: Pot in start room with bombs
    type: objadd
    layer: 0
    room: 0
    objtype: OBJ
    object:
      params1: 0xFFFFFFF0
      params2: 0x0BFFFFFF
      posx: 155
      posy: 1124.35009765625
      posz: 6013
      anglex: 0
      angley: 0
      anglez: 0
      id: 0xFD01
      name: Tubo
  - name: Pot in Middle water room with bombs
    type: objadd
    layer: 0
    room: 0
    objtype: OBJ
    object:
      params1: 0xFFFFFFF0
      params2: 0x0BFFFFFF
      posx: 702
      posy: 0
      posz: 1794
      anglex: 0
      angley: 0
      anglez: 0
      id: 0xFD02
      name: Tubo
  - name: Pot before Spider with bombs
    type: objadd
    layer: 0
    room: 9
    objtype: OBJ
    object:
      params1: 0xFFFFFFF0
      params2: 0x0BFFFFFF
      posx: 2997
      posy: 300
      posz: -12750
      anglex: 0
      angley: 0
      anglez: 0
      id: 0xFD03
      name: Tubo
  - name: Remove forced talk to mogma in right room
    type: objdelete
    id: 0xFC51
    layer: 2
    room: 4
    objtype: STAG
  - name: Remove forced talk to mogma in left room
    type: objdelete
    id: 0xFC46
    layer: 2
    room: 3
    objtype: STAG
  - name: Remove forced talk to mogma in front of boss door
    type: objdelete
    id: 0xFC7B
    layer: 2
    room: 9
    objtype: STAG
  - name: Remove soil in three eye room #this one makes pushing the block difficult
    type: objdelete
    id: 0xFC34
    layer: 2
    room: 7
    objtype: OBJ
  - name: Remove initial Fi text in Skyview 1
    type: objdelete
    id: 0xFC4C
    layer: 1
    room: 0
    objtype: OBJ
  - name: Remove initial Fi text in Skyview 2
    type: objdelete
    id: 0xFC4A
    layer: 2
    room: 0
    objtype: OBJ
  - name: Remove cutscene in hub room
    type: objdelete
    id: 0xFC85
    layer: 1
    room: 5
    objtype: STAG
D101: # Ancient Cistern
  - name: remove stone tablet text
    type: objpatch
    id: 0xFC11
    layer: 0
    room: 10
    objtype: OBJ
    object:
      params1: 0xFF3C0000
  - name: Change Fi Trigger flag
    type: objpatch
    id: 0xFC12
    layer: 0
    room: 10
    objtype: OBJ
    object:
      params1: 0xFFFFFF01 # change subtype to 1, so it doesn't despawn after first use
      anglex: 0xFF3C # remove untrigger, flag 60 will be unset in event
  - name: Reload Exit
    type: objadd
    room: 10
    index: 0
    objtype: SCEN
    object:
      name: D101
      room: 0
      layer: 0
      entrance: 0
      byte4: 2
      byte5: 2
      flag6: 0
      zero: 0
      flag8: 0
  - name: extra Bomb flower
    type: objadd
    layer: 0
    room: 7
    objtype: OBJ
    object:
      params1: 0xFFFFFFF0
      params2: 0xFFFFFFFF
      posx: 371
      posy: -2410
      posz: 2592
      anglex: 0
      angley: 0
      anglez: 0
      id: 0xFD01
      name: Bombf
  - name: Delete cutscene inside statue
    type: objdelete
    id: 0xFC21
    layer: 0
    room: 10
    objtype: STAG
  - name: Delete cutscene in basement showing bk chest
    type: objdelete
    id: 0xFC7E
    layer: 0
    room: 4
    objtype: STAG
  - name: Delete bottom Water Spout cutscene inside statue
    type: objdelete
    id: 0xFC1C
    layer: 0
    room: 10
    objtype: STAG
F200: # Eldin main area
  - name: Layer override
    type: layeroverride
    override:
      - story_flag: -1
        night: 0
        layer: 1
  - name: intro cs
    type: objmove
    id: 0xFC26
    layer: 1
    destlayer: 0
    room: 0
    objtype: STAG
  - name: First Mogma cs Fi
    type: objdelete
    id: 0xFC22
    layer: 1
    room: 0
    objtype: OBJ
  - name: First Mogma cs left mogma
    type: objdelete
    id: 0x001F
    layer: 1
    room: 0
    objtype: OBJ
  - name: First Mogma cs right mogma
    type: objdelete
    id: 0x0020
    layer: 1
    room: 0
    objtype: OBJ
  - name: Mogma near Mogma Turf cs
    type: objdelete
    id: 0x0CB9
    layer: 1
    room: 2
    objtype: OBJ
  - name: Just saying cs
    type: objdelete
    id: 0x248C
    layer: 1
    room: 4
    objtype: OBJ
  - name: delete Just saying cs mogma
    type: objdelete
    id: 0x248A
    layer: 1
    room: 4
    objtype: OBJ
  - name: delete Just saying cs mogma
    type: objdelete
    id: 0x248B
    layer: 1
    room: 4
    objtype: OBJ
  - name: Trial
    type: oarcadd
    oarc: PLHarpPlay
    destlayer: 0
  - name: Trial
    type: oarcadd
    oarc: SirenEntrance
    destlayer: 0
  - name: Trial
    type: oarcadd
    oarc: PLSwordStick
    destlayer: 0
  - name: Trial # trial object
    type: objmove
    id: 0x14AE
    layer: 2
    destlayer: 0
    room: 2
    objtype: OBJ
  - name: Trial # butterflies
    type: objmove
    id: 0x14C0
    layer: 2
    destlayer: 0
    room: 2
    objtype: STAG
  - name: Propeller delete # undo this when starting without scrapper repaired
    type: objdelete
    id: 0xFC2E
    layer: 0
    room: 4
    objtype: OBJ
  - name: Forced camera when draining lava before digging mitts
    type: objdelete
    id: 0xFCD6
    layer: 1
    room: 2
    objtype: STAG
  - name: Gossip Stone
    type: objmove
    id: 0xFC97
    layer: 2
    destlayer: 0
    room: 4
    objtype: OBJ
  - name: Gossip Stone
    type: oarcadd
    oarc: GossipStone
    destlayer: 0
  - name: CS after draining lava for key piece
    type: objdelete
    id: 0x14CC
    layer: 1
    room: 2
    objtype: STAG
F210: # Mogma Turf
  - name: Layer override
    type: layeroverride
    override:
      - story_flag: -1
        night: 0
        layer: 1
  - name: Cobal Trigger
    type: objpatch
    id: 0xFC70
    layer: 2
    room: 0
    objtype: OBJ
    object:
      trigstoryfid: 909 # Whitesword
  - name: Cobal
    type: objmove
    id: 0xFC70
    layer: 2
    destlayer: 1
    room: 0
    objtype: OBJ
  - name: mogma 1
    type: objpatch
    id: 0xFC3E
    layer: 0
    room: 0
    objtype: OBJ
    object:
      trigstoryfid: 901
  - name: Guld
    type: objpatch
    id: 0xFC3C
    layer: 0
    room: 0
    objtype: OBJ
    object:
      trigstoryfid: 470
  - name: mogma 2
    type: objpatch
    id: 0xFC3D
    layer: 0
    room: 0
    objtype: OBJ
    object:
      trigstoryfid: 901
  - name: Mogma Holding you back in caves
    type: objdelete
    id: 0x007B
    layer: 1
    room: 0
    objtype: OBJ
F211:
  - name: Remove thrill digger entry CS
    type: objpatch
    index: 0
    room: 0
    objtype: PLY
    object:
      storyflag: -1
      play_cutscene: -1
F201_1: # Inside Volcano
  - name: Layer override
    type: layeroverride
    override:
      - story_flag: 19
        night: 0
        layer: 4
      - story_flag: 677
        night: 0
        layer: 3
      - story_flag: 207
        night: 0
        layer: 2
      - story_flag: -1
        night: 0
        layer: 1
  - name: Chest in front of sword
    type: objmove
    id: 0xFC2E
    layer: 4
    destlayer: 0
    room: 0
    objtype: OBJS
  - name: Boko Base pouch chest
    type: objmove
    id: 0xFC2D
    layer: 4
    destlayer: 0
    room: 0
    objtype: OBJS
F201_3: # FS entrance
  - name: Layer override
    type: layeroverride
    override:
      - story_flag: 901
        night: 0
        layer: 4
      - story_flag: 677
        night: 0
        layer: 3
      - story_flag: 207
        night: 0
        layer: 2
      - story_flag: -1
        night: 0
        layer: 1
  - name: Big Flames
    type: objdelete
    id: 0xFC15
    layer: 0
    room: 0
    objtype: OBJ
  - name: Goron Text after first frog
    type: objdelete
    id: 0xFC5A
    layer: 2
    room: 0
    objtype: OBJ
  - name: Goron Text after second frog
    type: objdelete
    id: 0xFC5B
    layer: 2
    room: 0
    objtype: OBJ
  - name: Goron Text near big frog
    type: objdelete
    id: 0xFC5C
    layer: 2
    room: 0
    objtype: OBJ
  - name: Goron Text near first frog
    type: objdelete
    id: 0xFC5D
    layer: 2
    room: 0
    objtype: OBJ
  - name: Goron Text near first frog
    type: objdelete
    id: 0xFC5E
    layer: 2
    room: 0
    objtype: OBJ
F201_4: # Volcano Waterfall
  - name: Layer override
    type: layeroverride
    override:
      - story_flag: 19
        night: 0
        layer: 4
      - story_flag: 677
        night: 0
        layer: 3
      - story_flag: 207
        night: 0
        layer: 2
      - story_flag: -1
        night: 0
        layer: 1
  - name: extra Bomb flower
    type: objadd
    layer: 0
    room: 0
    objtype: OBJ
    object:
      params1: 0xFFFFFFF0
      params2: 0xFFFFFFFF
      posx: 2809
      posy: -4055.5771484375
      posz: 4700
      anglex: 0
      angley: 0
      anglez: 0
      id: 0xFC30
      name: Bombf
D200: # ET
  - name: Bomb Bag from Ledd
    type: objdelete
    id: 0xFC52
    layer: 0
    room: 1
    objtype: OBJ
  - name: Keep Ledd after Beating ET
    type: objpatch
    id: 0xFC50
    layer: 0
    room: 1
    objtype: OBJ
    object:
      untrigstoryfid: 2047
  - name: Bombs from Ledd
    type: objpatch
    id: 0xFC53
    layer: 0
    room: 1
    objtype: OBJ
    object:
      trigscenefid: 9
  - name: Fi after Bridge
    type: objdelete
    id: 0xFC5E
    layer: 0
    room: 1
    objtype: OBJ
  - name: CS before Boulder to bombs
    type: objdelete
    id: 0xFC6D
    layer: 0
    room: 1
    objtype: STAG
B200: # Boss Room
  - name: Layer override
    type: layeroverride
    override:
      - story_flag: 7 # Beat ET
        night: 0
        layer: 1
      - story_flag: -1
        night: 0
        layer: 2
  - name: delete fi text
    type: objdelete
    id: 0xFC30
    layer: 2
    room: 10
    objtype: OBJ
D201: # FS A
  - name: Mogma 1
    type: objdelete
    id: 0xFC07
    layer: 0
    room: 0
    objtype: OBJ
  - name: Guld cs trigger
    type: objdelete
    id: 0xFC08
    layer: 0
    room: 0
    objtype: OBJ
D201_1: # FS B
  - name: Clawshot Target for 2nd small Key
    type: objadd
    layer: 0
    room: 5
    objtype: OBJ
    object:
      params1: 0xFFFFFC24
      params2: 0xFFFFFFFF
      posx: -5743
      posy: 650
      posz: -8514
      anglex: 0
      angley: 36894
      anglez: 0
      id: 0xFC20
      name: ClawSTg
  - name: Fist Trapped Mogma CS delete
    type: objdelete
    layer: 0
    room: 5
    objtype: OBJ
    id: 0xFC11
  - name: Double Magmanos fight cs (can softblock)
    type: objdelete
    layer: 0
    room: 5
    objtype: STAG
    id: 0xFC2B
  - name: Text after Magmanos fight 1
    type: objdelete
    layer: 0
    room: 5
    objtype: OBJ
    id: 0xFC1E
  - name: Text after Magmanos fight 2
    type: objdelete
    layer: 0
    room: 5
    objtype: OBJ
    id: 0xFC23
  - name: Remove Sealed Grounds intro CS flag
    type: objpatch
    room: 6
    objtype: EVNT
    index: 1
    object:
      story_flag1: -1
  - name: Delete Camera Pan in first magmanos room
    type: objdelete
    id: 0xFC1B
    layer: 0
    room: 1
    objtype: STAG
  - name: Underground tutorial text for mogma mitts
    type: objdelete
    id: 0xFC66
    layer: 0
    room: 5
    objtype: OBJ
  - name: Delete camera pan cutscene after mogma mitts
    type: objdelete
    id: 0xFC2C
    layer: 0
    room: 5
    objtype: STAG
B201: # G2 fight
  - name: Layer override
    type: layeroverride
    override:
      - story_flag: 530
        night: 0
        layer: 3
      - story_flag: 901
        night: 0
        layer: 2
      - story_flag: 84
        night: 0
        layer: 1
      - story_flag: -1
        night: 0
        layer: 13
F300: # lanayru Main Area
  - name: Layer override
    type: layeroverride
    override:
      - story_flag: -1
        night: 0
        layer: 1
  - name: Chest Spawns after LMF
    type: objpatch
    id: 0xFE12
    layer: 2
    room: 0
    objtype: OBJS
    object:
      spawnscenefid: 30 # 0x1E
  - name: Chest on LMF
    type: objmove
    id: 0xFE12
    layer: 2
    destlayer: 1
    room: 0
    objtype: OBJS
  - name: Remove Fi text after Tumbleweed Chest
    type: objdelete
    id: 0xFCC6
    layer: 0
    room: 0
    objtype: OBJ
  - name: Remove Zelda Dowsing from LMF raising cs
    type: objpatch
    room: 0
    index: 28
    objtype: EVNT
    object:
      story_flag2: -1 # no Zelda Dowsing
  - name: Remove Fi text for Trial Gate
    type: objdelete
    id: 0xFC87
    layer: 0
    room: 0
    objtype: OBJ
  - name: Remove Fi text for all nodes
    type: objdelete
    id: 0x0CC4
    layer: 0
    room: 0
    objtype: OBJ
  - name: LMF entrance loadzone
    type: objpatch
    id: 0xFCEB
    layer: 0
    room: 0
    objtype: STAG
    object:
      trigstoryfid: 8 # LMF raised
F300_1: # Lanayru Mines
  - name: Layer override
    type: layeroverride
    override:
      - story_flag: -1
        night: 0
        layer: 1
  - name: Remove First timeshift stone cs
    type: objdelete
    id: 0xFC47
    layer: 0
    room: 0
    objtype: STAG
  - name: Remove Fi text for Trial Gate
    type: objdelete
    id: 0xFC2D
    layer: 0
    room: 0
    objtype: OBJ
F300_2: # Thunder node
  - name: extra Bomb flower
    type: objadd
    layer: 0
    room: 0
    objtype: OBJ
    object:
      params1: 0xFFFFFFF0
      params2: 0xFFFFFFFF
      posx: 604
      posy: 245
      posz: -6672
      anglex: 0
      angley: 0
      anglez: 0
      id: 0xFC50
      name: Bombf
  - name: Fi text for generator
    type: objdelete
    id: 0xFC24
    layer: 0
    room: 0
    objtype: OBJ
  - name: Remove Fi text for all nodes
    type: objdelete
    id: 0xFC23
    layer: 0
    room: 0
    objtype: OBJ
F300_3: # Fire node
  - name: Fi text for generator
    type: objdelete
    id: 0xFC28
    layer: 0
    room: 0
    objtype: OBJ
  - name: Remove Fi text for all nodes
    type: objdelete
    id: 0xFC27
    layer: 0
    room: 0
    objtype: OBJ
F300_4: # Temple of Time
  - name: Layer override
    type: layeroverride
    override: # harp CS storyflag changed
      - story_flag: 914
        night: 0
        layer: 2
      - story_flag: -1
        night: 0
        layer: 1
  - name: Harp CS
    type: objpatch
    index: 20
    room: 0
    objtype: EVNT
    object:
      item: -1 # storyflag handled in entrance rando patches
      story_flag2: 935 # changes loadzone out of LMF
  - name: Fi text after Harp
    type: objdelete
    room: 0
    layer: 0
    id: 0xFC0D
    objtype: OBJ
  - name: Remove Fi text for Trial Gate
    type: objdelete
    id: 0xFC17
    layer: 0
    room: 0
    objtype: OBJ
  - name: Remove backwards loadingzone to LMF
    type: objdelete
    id: 0xFC3D
    layer: 0
    room: 0
    objtype: STAG
  # - name: Loadzone to dungeon entrance
  #   type: objadd
  #   room: 0
  #   layer: 0
  #   objtype: STAG
  #   object:
  #     params1: 0xC303FF05 # change to zone temp flag 3
  #     params2: 0xFF5FFFFF
  #     posx: -38000
  #     posy: 50
  #     posz: -4750
  #     sizex: 500
  #     sizey: 500
  #     sizez: 500
  #     anglez: 0xFFFF # don't set any storyflag here
  #     name: ScChang
F300_5: # LMF to ToT
  - name: harp CS loadzone
    type: objpatch
    id: 0xFC03
    layer: 0
    room: 0
    objtype: STAG
    object:
      # increase size to make it unmissable
      sizex: 1700
      sizez: 500
      trigscenefid: 0xC3
      untrigstoryfid: 935
  - name: harp CS loadzone
    type: objpatch
    id: 0xFC04
    layer: 0
    room: 0
    objtype: STAG
    object:
      trigstoryfid: 935
  - name: Area to give Reward after dungeon
    type: objadd
    index: 0
    room: 0
    objtype: AREA
    object:
      posx: -11810.81640625
      posy: -103.16357421875
      posz: -4.131864070892334
      sizex: 700
      sizey: 1000
      sizez: 500
      angle: 0
  - name: Trigger to give Reward after dungeon
    type: objadd
    room: 0
    layer: 0
    objtype: OBJ
    object:
      params1: 0x751FFFF1 # sets own storyflag (936) to untrigger
      params2: 0xFF1FFFFF
      posx: -11810
      posy: -103 # doesn't matter, triggered by area
      posz: -4
      anglex: 0xFFFF
      angley: 0xFF00 # AREA 0
      anglez: 40055 # entrypoint 400_55
      id: 0xFC00
      name: NpcTke
  - name: Extra Bird Statue
    type: objadd
    layer: 0
    room: 0
    objtype: OBJS
    object:
      params1: 0xFF0302FF # no sceneflag, exit=3
      params2: 0xFF5FFFFF
      posx: 836
      posy: 0
      posz: 305
      anglex: 0xFFFF
      angley: 0xBC30
      anglez: 0xFFFF
      id: 0xFD84
      name: saveObj
  - name: Extra Dungeon Exit
    type: objadd
    room: 0
    index: 3
    objtype: SCEN
    object:
      name: F300
      room: 0
      layer: 0
      entrance: 5
      byte4: 2
      byte5: 2
      flag6: 0
      zero: 0
      flag8: 0
F301_1: # Sand Sea Main Area
  - name: Skipper's Text at first time in Sand  # gets rid of 2x40 so also of the Evnttags
    type: objdelete
    id: 0xFC05
    layer: 0
    room: 0
    objtype: OBJ
  - name: Area Block to Shipyard 1
    type: objdelete
    id: 0xFC63
    layer: 0
    room: 0
    objtype: STAG
  - name: Area Block to Shipyard 2
    type: objdelete
    id: 0xFC61
    layer: 0
    room: 0
    objtype: STAG
  - name: Area Block to Shipyard 3
    type: objdelete
    id: 0xFC60
    layer: 0
    room: 0
    objtype: STAG
  - name: Area Block to Shipyard 4
    type: objdelete
    id: 0xFC62
    layer: 0
    room: 0
    objtype: STAG
  - name: Area Block to Pirate Stronghold
    type: objdelete
    id: 0xFC65
    layer: 0
    room: 0
    objtype: STAG
  - name: Area Block to Pirate Stronghold
    type: objdelete
    id: 0xFC66
    layer: 0
    room: 0
    objtype: STAG
  - name: Area Block to Pirate Stronghold
    type: objdelete
    id: 0xFC67
    layer: 0
    room: 0
    objtype: STAG
  - name: No Sandship beaten layer in sandship
    type: objpatch
    index: 5
    room: 0
    objtype: SCEN
    object:
      layer: 1
  - name: Move sandship load to layer 0
    type: objmove
    layer: 1
    destlayer: 0
    room: 0
    objtype: STAG
    id: 0xFC6B
  - name: Cutscene after shipyard
    type: objdelete
    id: 0xFC07
    layer: 0
    room: 0
    objtype: OBJ
  - name: remove entrance cutscene
    type: objpatch
    index: 0
    room: 0
    objtype: PLY
    object:
      storyflag: -1
      play_cutscene: -1
F301: # Ancient Harbour
  - name: No Sandship beaten layer in sandship
    type: objpatch
    index: 4
    room: 0
    objtype: SCEN
    object:
      layer: 1
  - name: Remove Skipper Text with Whitesword
    type: objdelete
    id: 0xFC0F
    layer: 0
    room: 0
    objtype: OBJ
F301_2: # inside Pirate Stronghold
  - name: Fi Text at beginning
    type: objdelete
    id: 0xFC0A
    layer: 0
    room: 1
    objtype: OBJ
  - name: Fi Text near timeshift orb
    type: objdelete
    id: 0xFC06
    layer: 0
    room: 3
    objtype: OBJ
  - name: Fi Text after placing orb
    type: objdelete
    id: 0xFC0B
    layer: 0
    room: 1
    objtype: OBJ
  - name: CS before second lever
    type: objdelete
    id: 0xFC28
    layer: 0
    room: 6
    objtype: STAG
F301_3: # Skipper's Retreat
  - name: Text after intro
    type: objdelete
    id: 0xFC30
    layer: 0
    room: 0
    objtype: OBJ
  - name: remove entrance cutscene
    type: objpatch
    index: 0
    room: 0
    objtype: PLY
    object:
      storyflag: -1
      play_cutscene: -1
F301_4: # Shipyard
  - name: Text after intro
    type: objdelete
    id: 0xFC6E
    layer: 1
    room: 0
    objtype: OBJ
  - name: Door to Construction always open
    type: objpatch
    room: 0
    layer: 0
    id: 0xFC05
    objtype: OBJS
    object:
      params1: 0xF7FFFC20
  - name: remove entrance cutscene
    type: objpatch
    index: 0
    room: 0
    objtype: PLY
    object:
      storyflag: -1
      play_cutscene: -1
  - name: Gossip Stone
    type: objmove
    id: 0xFC5E
    layer: 5
    destlayer: 0
    room: 0
    objtype: OBJ
  - name: Gossip Stone
    type: oarcadd
    oarc: GossipStone
    destlayer: 0
F301_5: # Skipper's Shack
  - name: Text after chest
    type: objdelete
    id: 0xFC1B
    layer: 0
    room: 0
    objtype: OBJ
F301_6: # outside Pirate stronghold
  - name: Text after intro
    type: objdelete
    id: 0xFC07
    layer: 0
    room: 0
    objtype: OBJ
  - name: Ship dowsing
    type: objdelete
    id: 0xFC08
    layer: 0
    room: 0
    objtype: OBJ
  - name: remove entrance cutscene
    type: objpatch
    index: 0
    room: 0
    objtype: PLY
    object:
      storyflag: -1
      play_cutscene: -1
F301_7: # inside Shipyard
  - name: Text near minecart door
    type: objdelete
    id: 0xFC04
    layer: 0
    room: 0
    objtype: OBJ
  - name: Door to outside
    type: objpatch
    id: 0xFC01
    layer: 0
    room: 0
    objtype: OBJS
    object:
      params1: 0xF7FFFC20
D300: # LMF A
  - name: Dust in Gust Bellow room Blocking Door
    type: objdelete
    id: 0xFC35
    layer: 0
    room: 4
    objtype: SOBJ
  - name: Wall in Gust Bellow room Blocking Door
    type: objdelete
    id: 0xFC4E
    layer: 0
    room: 4
    objtype: SOBJ
  - name: Door in Gust Bellow room Blocking Door
    type: objpatch
    id: 0xFC12
    layer: 0
    room: 4
    objtype: OBJS
    object:
      params1: 0xF7FFFC20
  - name: extra Bomb flower
    type: objadd
    layer: 0
    room: 6
    objtype: OBJ
    object:
      params1: 0xFFFFFFF0
      params2: 0xFFFFFFFF
      posx: -6150
      posy: 1050
      posz: -10108
      anglex: 0
      angley: 0
      anglez: 0
      id: 0xFC50
      name: Bombf
D300_1: # LMF B
  - name: Fi Text in front of boss door
    type: objdelete
    id: 0xFC71
    layer: 0
    room: 5
    objtype: OBJ
D301: # Sandship A
  - name: extra Bomb flower
    type: objadd
    layer: 0
    room: 0
    objtype: OBJ
    object:
      params1: 0xFFFFFFF0
      params2: 0xFFFFFFFF
      posx: 6397
      posy: -1243.4300537109375
      posz: 67
      anglex: 0
      angley: 0
      anglez: 0
      id: 0xFC50
      name: Bombf
  - name: Heart Container on normal layer
    type: objmove
    layer: 9
    destlayer: 1
    room: 0
    objtype: OBJ
    id: 0xFC53
  - name: Heart Container on normal layer
    type: oarcadd
    destlayer: 1
    oarc: PutHeartUtuwa
  - name: Candle on layer 1
    type: objmove
    layer: 9
    destlayer: 1
    room: 0
    objtype: OBJ
    id: 0xFC54
  - name: load goddess crest rel
    type: objnadd
    layer: 1
    room: 0
    objn: SwSB
  - name: candle arcs
    type: oarcadd
    destlayer: 1
    oarc: GoddessSymbolSc
  - name: candle arcs
    type: oarcadd
    destlayer: 1
    oarc: SwordCandle
  - name: Fi text after hitting Sandship Crest
    type: objadd
    room: 0
    layer: 1
    id: 0xFC00
    objtype: OBJ
    object:
      params1: 0xFFFFFF01 # subtype to not trigger fi, but set flag
      params2: 0xFF1FFFFF
      posx: 0
      posy: 0 # doesn't matter, is triggered anywhere
      posz: 0
      angley: 0xFFFF
      anglez: 40108 # entrypoint 401_08
      id: 0xFC00
      name: NpcTke
      trigstoryfid: 933 # triggered by storyflag for leaving tentalus room
      trigscenefid: 84 # and triggered by sceneflag 84, which is goddess crest hit
      untrigscenefid: 87 # unused flag to untrigger
  - name: Trigger Flame CS
    type: objadd
    layer: 0
    room: 0
    objtype: STAG
    object:
      params1: 0xC303FF07 # scenlink: 7, triggered by zone temp flag 3
      params2: 0xFF5FFFFF
      posx: -4118
      posy: 500
      posz: 1914
      sizex: 50000
      sizey: 500
      sizez: 50000
      anglex: 0xFFFF # no trigger storyflag
      angley: 0
      anglez: 0xFFFF # no untrigger cause zone temp flag is unset after load
      id: 0xFC00
      name: ScChang
  - name: Flame CS Exit
    type: objadd
    room: 0
    index: 7
    objtype: SCEN
    object:
      name: B301
      room: 0
      layer: 13
      entrance: 4
      byte4: 2
      byte5: 0
      flag6: 0
      zero: 0
      flag8: 0
  - name: Remove Boss Door loadzone after beating dungeon
    type: objpatch
    id: 0xFC45
    layer: 4
    room: 9
    objtype: STAG
    object:
      anglez: 933 # untriggerstoryflag, defeat tentalus
  - name: Fi text infront of Boss Door
    type: objdelete
    id: 0xFC43
    layer: 4
    room: 9
    objtype: OBJ
  - name: Fi text at generator
    type: objdelete
    id: 0xFC0F
    layer: 1
    room: 7
    objtype: OBJ
  - name: Fi text at generator
    type: objdelete
    id: 0xFC12
    layer: 1
    room: 5
    objtype: OBJ
  - name: Fi text after boss key chest
    type: objdelete
    id: 0xFC1D
    layer: 3
    room: 14
    objtype: OBJ
  - name: Fi text after Scervo
    type: objdelete
    id: 0xFC07
    layer: 2
    room: 15
    objtype: OBJ
  - name: Fi text after bow chest
    type: objdelete
    id: 0xFC08
    layer: 2
    room: 15
    objtype: OBJ
  - name: Fi text for revealing timeshift stone
    type: objdelete
    id: 0xFC4C
    layer: 1
    room: 0
    objtype: OBJ
D301_1: # Sandship B
  - name: Fi text before tentalus
    type: objdelete
    id: 0xFC1D
    layer: 0
    room: 0
    objtype: OBJ
  - name: Fi text before tentalus
    type: objdelete
    id: 0xFC1E
    layer: 0
    room: 0
    objtype: OBJ
F303: # Lanayru Caves
  - name: Layer override
    type: layeroverride
    override:
      - story_flag: 208 #clawshots
        night: 0
        layer: 1
      - story_flag: -1
        night: 0
        layer: 0
  - name: Fi text after chest
    type: objdelete
    id: 0xFC25
    layer: 0
    room: 0
    objtype: OBJ
  - name: Delete cutscene
    type: objdelete
    id: 0xFC41
    layer: 0
    room: 0
    objtype: STAG
  - name: never untrigger goron
    type: objpatch
    id: 0xFC5C
    layer: 1
    room: 0
    objtype: OBJ
    object:
      untrigstoryfid: 2047 # never untrigger
F402: # Sealed Temple
  - name: Layer override
    type: layeroverride
    override:
      - story_flag: 133
        night: 0
        layer: 6
      - story_flag: 132
        night: 0
        layer: 4
      - story_flag: 13
        night: 0
        layer: 3
      - story_flag: 140
        night: 0
        layer: 2
      - story_flag: -1
        night: 0
        layer: 1
  - name: SotH start cs
    type: objdelete
    id: 0xFC4F
    layer: 4
    room: 2
    objtype: OBJ
  - name: Groose Tree cs
    type: objdelete
    id: 0xFC4E
    layer: 4
    room: 2
    objtype: OBJ
  - name: Raise GoT CS trigger
    type: objadd
    layer: 2
    room: 2
    objtype: STAG
    object:
      params1: 0xC303FF02 # scenlink: 2
      params2: 0xFF5FFFFF
      posx: 0
      posy: 7650
      posz: 10971.697265625
      sizex: 200
      sizey: 200
      sizez: 200
      anglex: 65535 # no trigger storyflag
      angley: 0
      anglez: 63828 # untriggered by storyflag 340 (GoT raised)
      id: 0xFC00
      name: ScChang
  - name: to BtT unlock
    type: objpatch
    id: 0xFC00
    layer: 0
    room: 2
    objtype: OBJS
    object:
      anglex: 0xFF00 # sets the flag to -1 (meaning open)
  - name: to BtT unlock
    type: objpatch
    id: 0xFC01
    layer: 0
    room: 2
    objtype: OBJS
    object:
      anglex: 0xFF00 # sets the flag to -1 (meaning open)
  - name: Impa text near Door after GoT
    type: objdelete
    id: 0xFC49
    layer: 2
    room: 2
    objtype: OBJ
  - name: Impa text before imp 2 trigger
    type: objdelete
    id: 0xFC4C
    layer: 3
    room: 2
    objtype: OBJ
  - name: Remove Music and shaking
    type: objpatch
    room: 2
    index: 5
    objtype: EVNT
    object:
      story_flag2: -1 # no Imp trigger stuff
      sceneflag1: 7 # no shaking into vents active
  - name: Unforce layer after Raise GoT CS
    type: objpatch
    room: 2
    index: 3
    objtype: SCEN
    object:
      layer: 0
  - name: Remove Goddess Statue falling down storyflag
    type: objpatch
    room: 2
    index: 7
    objtype: EVNT
    object:
      story_flag2: -1
  - name: Delete post levias impa
    type: objdelete
    id: 0xFC17
    layer: 0
    room: 2
    objtype: OBJ
  - name: Impa triggers after raising GoT instead of Farores Courage
    type: objpatch
    id: 0xFC04
    layer: 0
    room: 2
    objtype: OBJ
    object:
      trigstoryfid: 340 # gate of time raised
  - name: Delete Imp 2 beaten cs inside
    type: objdelete
    id: 0xFC4D
    layer: 4
    room: 2
    objtype: OBJ
  - name: Delete Imp 2 beaten cs inside
    type: objdelete
    id: 0xFC4C
    layer: 4
    room: 2
    objtype: OBJ
F401: # Sealed grounds Whirlpool
  - name: Layer override
    type: layeroverride
    override:
      - story_flag: 705
        night: 0
        layer: 4
      - story_flag: 704
        night: 0
        layer: 3
      - story_flag: 703
        night: 0
        layer: 2
      - story_flag: 134
        night: 0
        layer: 6
      - story_flag: 133
        night: 0
        layer: 5
      - story_flag: 13
        night: 0
        layer: 3
      - story_flag: -1
        night: 0
        layer: 1
  - name: Nightmare Cs 1
    type: objdelete
    id: 0xFC9C
    layer: 1
    room: 1
    objtype: STAG
  - name: Nightmare Cs 2
    type: objdelete
    id: 0xFCAB
    layer: 1
    room: 1
    objtype: STAG
  - name: Nightmare Cs 3
    type: objdelete
    id: 0xFC9D
    layer: 1
    room: 1
    objtype: STAG
  - name: Door Cs requirement
    type: objpatch
    id: 0xFCA2
    layer: 1
    room: 1
    objtype: STAG
    object:
      trigstoryfid: 36 # always trigger
  - name: Door cs to Layer 0
    type: objmove
    id: 0xFCA2
    layer: 1
    destlayer: 0
    room: 1
    objtype: STAG
  - name: Ruined save
    type: objdelete
    id: 0xFC8E
    layer: 1
    room: 1
    objtype: OBJ
  - name: Groosenator before imp 2
    type: objdelete
    id: 0xFC9D
    layer: 3
    room: 1
    objtype: OBJ
  - name: Fi text for Trial
    type: objdelete
    id: 0xFC09
    layer: 0
    room: 1
    objtype: OBJ
F400: # Behind the Temple
  - name: Layer override
    type: layeroverride
    override:
      - story_flag: 342
        night: 0
        layer: 8
      - story_flag: 16
        night: 0
        layer: 7
      - story_flag: 133
        night: 0
        layer: 6
      - story_flag: 13
        night: 0
        layer: 4
      - story_flag: 9
        night: 0
        layer: 3
      - story_flag: 36
        night: 0
        layer: 2
      - story_flag: -1
        night: 0
        layer: 0
  - name: Goron doesn't Disapear after Sandship 1
    type: objpatch
    id: 0xFC95
    layer: 3
    room: 0
    objtype: OBJ
    object:
      untrigstoryfid: 2047
  - name: Goron doesn't Disapear after Sandship 2
    type: objpatch
    id: 0xFC94
    layer: 3
    room: 0
    objtype: OBJ
    object:
      untrigstoryfid: 2047
  - name: Goron after Skyview
    type: objdelete
    id: 0xFC2E
    layer: 0
    room: 0
    objtype: OBJ
  - name: Untrigger Goron with Goddess Walls unlocked
    type: objpatch
    id: 0xFC2F
    layer: 0
    room: 0
    objtype: OBJ
    object:
      untrigstoryfid: 493 #godess walls unlocked
  - name: Fi text for Trial
    type: objdelete
    id: 0xFC5B
    layer: 0
    room: 0
    objtype: OBJ
F404: # Hylia's Temple
  - name: Layer override
    type: layeroverride
    override:
      - story_flag: -1
        night: 0
        layer: 1
  - name: Remove TMS from CS
    type: objpatch
    room: 2
    index: 0
    objtype: EVNT
    object:
      item: -1 # no TMS anymore
  - name: Delete post-ghirahim 3 impa
    type: objdelete
    id: 0xFC05
    layer: 0
    room: 2
    objtype: OBJ
F403: # Hylia's Realm
  - name: Layer override
    type: layeroverride
    override:
      - story_flag: 726
        night: 0
        layer: 4
      - story_flag: 530
        night: 0
        layer: 1
      - story_flag: 486
        night: 0
        layer: 3
      - story_flag: 134
        night: 0
        layer: 7
      - story_flag: 347
        night: 0
        layer: 1
      - story_flag: -1
        night: 0
        layer: 13
F407: # Sky Keep beaten CS
  - name: Sky Keep CS remove Storyflag
    type: objpatch
    room: 0
    index: 2
    objtype: EVNT
    object:
      story_flag2: -1 # first storyflag is handled by entrance rando patches
  - name: Sky Keep CS remove Storyflag
    type: objpatch
    room: 0
    index: 3
    objtype: EVNT
    object:
      story_flag2: -1
  # - name: Send player to Skyloft after Sky Keep
  #   type: objpatch
  #   room: 0
  #   index: 1
  #   objtype: SCEN
  #   object:
  #     name: F000
  #     room: 0
  #     layer: 0
  #     entrance: 52 # where you spawn after opening sky keep
S200:
  - name: Unforce layer
    type: objpatch
    room: 2
    index: 1
    objtype: SCEN
    object:
      layer: 0<|MERGE_RESOLUTION|>--- conflicted
+++ resolved
@@ -935,11 +935,7 @@
     objtype: STAG
     object:
       untrigstoryfid: -1
-<<<<<<< HEAD
-  - name: remove Wyrna requirement for orille
-=======
   - name: remove Wryna requirement for orille
->>>>>>> 9c6c9840
     type: objpatch
     id: 0xFCFB
     layer: 2
