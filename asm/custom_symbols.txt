--- conflicted
+++ resolved
@@ -14,55 +14,35 @@
   is_custom_rando_item: 0x806785A8
   fix_custom_item_get: 0x806785C8
   check_scrapper_repaired: 0x8067867C
-<<<<<<< HEAD
-  storyflag_set_to_1: 0x8067868C
-  process_startflags: 0x806786BC
-  handle_bk_map_dungeonflag: 0x806788F0
-  rando_text_command_handler: 0x8067899C
-  textbox_a_pressed_or_b_held: 0x80678CCC
-  set_goddess_sword_pulled_scene_flag: 0x80678D0C
-  randomize_boss_key_start_pos: 0x80678D38
-  get_item_arc_name: 0x80678D64
-  get_item_model_name_ptr: 0x80678DA8
-  enforce_loftwing_speed_cap: 0x80678DE4
-  give_item_with_sceneflag: 0x80678EDC
-  get_start_info: 0x80678F6C
-  send_to_start: 0x80678F78
-  do_er_fixes: 0x80679000
-  allow_set_respawn_info: 0x80679314
-  get_glow_color: 0x8067933C
-  game_update_hook: 0x80679398
-  has_upgraded_skyward_strike: 0x806793A0
-  has_fast_air_meter_drain: 0x806793B0
-  has_heart_drops_enabled: 0x806793C0
-  add_ammo_drops: 0x806793D0
-  drop_nothing: 0x806794B8
-  get_tablet_keyframe_count: 0x806794F8
-  FORCE_MOGMA_CAVE_DIVE: 0x80679656
-  HERO_MODE_OPTIONS: 0x80679657
-=======
-  process_startflags: 0x80679958
-  handle_bk_map_dungeonflag: 0x80679B6C
-  rando_text_command_handler: 0x80679C1C
-  send_to_start: 0x80679F04
-  textbox_a_pressed_or_b_held: 0x80679F60
-  set_goddess_sword_pulled_scene_flag: 0x80679FA0
-  randomize_boss_key_start_pos: 0x80679FCC
-  get_item_arc_name: 0x80679FF8
-  get_item_model_name_ptr: 0x8067A03C
-  enforce_loftwing_speed_cap: 0x8067A078
-  give_item_with_sceneflag: 0x8067A16C
-  storyflag_set_to_1: 0x8067A200
-  get_start_info: 0x8067A230
-  do_er_fixes: 0x8067A23C
-  allow_set_respawn_info: 0x8067A560
-  get_glow_color: 0x8067A588
-  custom_main_additions: 0x8067A5EC
-  MAIN_MENU: 0x8067DAB8
-  SAMPLE_MENU: 0x8067DAC0
-  FORCE_MOGMA_CAVE_DIVE: 0x8067DACD
-  WARP_MENU: 0x8067DACE
->>>>>>> 1c18ae55
+  storyflag_set_to_1: 0x806786EC
+  custom_main_additions: 0x80678CA4
+  process_startflags: 0x8067B1CC
+  handle_bk_map_dungeonflag: 0x8067B400
+  rando_text_command_handler: 0x8067B4AC
+  send_to_start: 0x8067B7DC
+  textbox_a_pressed_or_b_held: 0x8067B864
+  set_goddess_sword_pulled_scene_flag: 0x8067B8A4
+  randomize_boss_key_start_pos: 0x8067B8D0
+  get_item_arc_name: 0x8067B8FC
+  get_item_model_name_ptr: 0x8067B940
+  enforce_loftwing_speed_cap: 0x8067B97C
+  give_item_with_sceneflag: 0x8067BA74
+  get_start_info: 0x8067BB04
+  do_er_fixes: 0x8067BB10
+  allow_set_respawn_info: 0x8067BE24
+  get_glow_color: 0x8067BE4C
+  game_update_hook: 0x8067BEA8
+  has_upgraded_skyward_strike: 0x8067BEB0
+  has_fast_air_meter_drain: 0x8067BEC0
+  has_heart_drops_enabled: 0x8067BED0
+  add_ammo_drops: 0x8067BEE0
+  drop_nothing: 0x8067BFC8
+  get_tablet_keyframe_count: 0x8067C008
+  MAIN_MENU: 0x8067DC78
+  SAMPLE_MENU: 0x8067DC80
+  WARP_MENU: 0x8067DC8C
+  FORCE_MOGMA_CAVE_DIVE: 0x8067DC9D
+  HERO_MODE_OPTIONS: 0x8067DC9E
 d_t_D3_scene_changeNP.rel:
   trigger_exit_one: 0x804
   trigger_exit_one_lbl: 0x340
