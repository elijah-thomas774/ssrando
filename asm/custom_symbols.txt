--- conflicted
+++ resolved
@@ -4,12 +4,9 @@
   setStoryflagToValue: 0x8067831C
   handleBossKeyMapDungeonflag: 0x80678350
   handleSmallKeyGet: 0x80678410
-<<<<<<< HEAD
   setSceneflagForArea: 0x806784B0
   processStartflags: 0x8067853C
-=======
-  alloc_keyboard_arcs_conditional: 0x806784B0
->>>>>>> 1d8b4ddf
+  alloc_keyboard_arcs_conditional: 0x806785E8
 d_a_birdNP.rel:
   loftwing_speed_limit: 0xF298
 d_t_D3_scene_changeNP.rel:
