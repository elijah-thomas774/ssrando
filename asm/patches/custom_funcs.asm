.open "main.dol"
.org @NextFreeSpace
.global fix_freestanding_item_y_offset
fix_freestanding_item_y_offset:
; r29 is the item ptr, r3 needs to NOT be modified
lwz r0, 0x4(r29) ; params1
rlwinm r4,r0,12,28,31 ; extract subtype: (r0 >> 0x14) & 0xF
cmpwi r4, 9
bne func_end
rlwinm r4,r0,0,0xff ; r0 & 0xFF
cmpwi r4, 0x5E ; heartpieces are already high enough, don't push them up
beq func_end
lfs f0,-0x7ce8(r2) ; 10.0
stfs f0, 0xd14(r29) ; store freestandingYOffset
func_end:
addi r11, r1, 0x50 ; replaced instruction
blr

.global should_increase_freestanding_model_size
should_increase_freestanding_model_size:
lwz r0, 0x4(r3) ; params1
rlwinm r3,r0,12,28,31 ; extract subtype: (r0 >> 0x14) & 0xF
cmpwi r3, 9 ; check if subtype is 9
li r3, 0
bnelr ; if not, return false
rlwinm r0,r0, 0,24,31 ; r0 & 0xFF, itemid
cmpwi r0, 0x5D ; return false for HC
beqlr
cmpwi r0, 0x5E ; return false for HP
beqlr
li r3, 1 ; otherwise, return true
blr

; helper function, to be able to just call one function to modify a storyflag
; r3 is storyflag, r4 is value
.global setStoryflagToValue
setStoryflagToValue:
mr r5, r4
mr r4, r3
lwz r3,-0x4044(r13) ; STORYFLAG_MANAGER
lwz r12, 0x0(r3)
lwz r12, 0x28(r12)
mtctr r12
bctr
.close


.open "d_a_birdNP.rel"
.org @NextFreeSpace
.global loftwing_speed_limit ; expects loftwing actor in r3
loftwing_speed_limit:
lis r6, INPUT_BUFFER@ha ; input buffer
lwz r6, INPUT_BUFFER@l(r6)
andis. r0, r6, 0x0400 ; check for B pressed
bne c_up_pressed
lfs f1,-0x3948(r2) ; 350.0f constant
b past_if_else
c_up_pressed:
lfs f1,-0x56c0(r2) ; 80.0f constant
past_if_else:
lfs f0, 0x144(r3)
fcmpo cr0, f1, f0
bgelr
stfs f1, 0x144(r3)
blr
.close

.open "d_t_D3_scene_changeNP.rel"
.org @NextFreeSpace
.global trigger_exit_one
trigger_exit_one:
lwz r3,-0x3cac(r13) ; RELOADER_PTR
li r4, 0 ; current room, all rooms in skykeep are room 0 
li r5, 1 ; take exit 1, it's always the skyloft exit
li r6, 2 ; idk
li r7, 2 ; idk
b Reloader__triggerExit
.close

.open "d_a_obj_warpNP.rel"
.org @NextFreeSpace
.global check_should_delay_walk_out_event
check_should_delay_walk_out_event:
mr r4, r3
lbz r3, 0xc7d(r4) ; counter, in the original actor this was the itemid to wait on (all code that uses it is skipped)
cmpwi r3, 5 ; only increment it to an arbitrary amoung
bgelr
addi r3, r3, 1 ; increment
stb r3, 0xc7d(r4) ; store counter back

blr
.close

.open "d_a_obj_time_stoneNP.rel"
.org @NextFreeSpace
.global set_first_time_cs_already_watched
set_first_time_cs_already_watched: ; r27 is AcOTimeShiftStone actor
li r0, 0
stb r0, 0x147e(r27) ; store false so first time longer CS doesn't play
stb r0, 0x1485(r27) ; store false so first time longer CS doesn't play
lfs f3,0xb4(r30) ; instruction that got replaced
blr

.close

<<<<<<< HEAD
.open "d_a_shop_sampleNP.rel"
.org @NextFreeSpace
; checks if this is one of the shop items that need the modified shopsample class
.global check_needs_custom_storyflag_subtype
check_needs_custom_storyflag_subtype:
; r3 cannot be modified, r4 is the shopitemid and can't be modified
; the result is in the condition register, equal flag has to be set if the shopitemid is one we care about
; bool test(int i) {
;    return i == 24
;           || i == 17
;           || i == 18
;           || i == 25
;           || i == 27;
;}
addi r9,r4,-24
cmplwi r9,1
ble lbl_21
addi r9,r4,-17
cmplwi r9,1
ble lbl_21
xori r5,r4,27
cntlzw r5,r5
srwi r5,r5,5
b lbl_end
lbl_21:
li r5,1
lbl_end:
cmpwi r5, 1
blr

=======
.open "d_a_obj_sw_sword_beamNP.rel"
; function that checks for your current sword, so that you can't activate the crest
.org @NextFreeSpace
.global handle_crest_hit_item_give
handle_crest_hit_item_give: ; see sources/IoSGodCrest.cpp
stwu r1, -0x20(r1)
mflr r0
stw r0, 0x24(r1)
stw r31, 0x1C(r1)
mr r31, r3
; load Vec3f (0,0,304)
lis r0, 0x4398 ; float 304
stw r0, 0x10(r1)
li r0, 0 ; float 0.0
stw r0, 0x8(r1)
stw r0, 0xC(r1)
lwz r3,-0x3cb4(r13) ; LINK_PTR
addi r4, r1, 8
li r5, 0
li r6, 0
li r7, 1
li r8, 0
bl ActorLink__setPosRot
lwz r3,-0x4060(r13) ; SCENEFLAG_MANAGER
li r4, 50
bl SceneflagManager__checkTempOrSceneflag
cmpwi r3, 0
bne longsword_reward_check
lwz r0, 0x4(r31)
rlwinm r3,r0,8,24,31
li r4, -1
li r5, 0
bl giveItem
lwz r3,-0x4060(r13); SCENEFLAG_MANAGER
li r4, 50
bl SceneflagManager__setTempOrSceneflag
longsword_reward_check:
lbz r0,-0x77cc(r13); EQUIPPED_SWORD
cmplwi r0, 2
blt function_end
lwz r3,-0x4060(r13); SCENEFLAG_MANAGER
li r4, 51
bl SceneflagManager__checkTempOrSceneflag
cmpwi r3, 0
bne whitesword_reward_check
lwz r0, 0x4(r31)
rlwinm r3,r0,16,24,31
li r4, -1
li r5, 0
bl giveItem
lwz r3,-0x4060(r13); SCENEFLAG_MANAGER
li r4, 51
bl SceneflagManager__setTempOrSceneflag
whitesword_reward_check:
lbz r0,-0x77cc(r13); EQUIPPED_SWORD
cmplwi r0, 3
blt function_end
lwz r3,-0x4060(r13); SCENEFLAG_MANAGER
li r4, 52
bl SceneflagManager__checkTempOrSceneflag
cmpwi r3, 0
bne function_end
lwz r0, 0xa8(r31)
rlwinm r3,r0,8,24,31
li r4, -1
li r5, 0
bl giveItem
lwz r3,-0x4060(r13); SCENEFLAG_MANAGER
li r4, 52
bl SceneflagManager__setTempOrSceneflag
function_end:
lwz r31, 0x1C(r1)
lwz r0, 0x24(r1)
mtlr r0
addi r1, r1, 0x20
blr
>>>>>>> ea2894f9
.close<|MERGE_RESOLUTION|>--- conflicted
+++ resolved
@@ -103,7 +103,84 @@
 
 .close
 
-<<<<<<< HEAD
+.open "d_a_obj_sw_sword_beamNP.rel"
+; function that checks for your current sword, so that you can't activate the crest
+.org @NextFreeSpace
+.global handle_crest_hit_item_give
+handle_crest_hit_item_give: ; see sources/IoSGodCrest.cpp
+stwu r1, -0x20(r1)
+mflr r0
+stw r0, 0x24(r1)
+stw r31, 0x1C(r1)
+mr r31, r3
+; load Vec3f (0,0,304)
+lis r0, 0x4398 ; float 304
+stw r0, 0x10(r1)
+li r0, 0 ; float 0.0
+stw r0, 0x8(r1)
+stw r0, 0xC(r1)
+lwz r3,-0x3cb4(r13) ; LINK_PTR
+addi r4, r1, 8
+li r5, 0
+li r6, 0
+li r7, 1
+li r8, 0
+bl ActorLink__setPosRot
+lwz r3,-0x4060(r13) ; SCENEFLAG_MANAGER
+li r4, 50
+bl SceneflagManager__checkTempOrSceneflag
+cmpwi r3, 0
+bne longsword_reward_check
+lwz r0, 0x4(r31)
+rlwinm r3,r0,8,24,31
+li r4, -1
+li r5, 0
+bl giveItem
+lwz r3,-0x4060(r13); SCENEFLAG_MANAGER
+li r4, 50
+bl SceneflagManager__setTempOrSceneflag
+longsword_reward_check:
+lbz r0,-0x77cc(r13); EQUIPPED_SWORD
+cmplwi r0, 2
+blt function_end
+lwz r3,-0x4060(r13); SCENEFLAG_MANAGER
+li r4, 51
+bl SceneflagManager__checkTempOrSceneflag
+cmpwi r3, 0
+bne whitesword_reward_check
+lwz r0, 0x4(r31)
+rlwinm r3,r0,16,24,31
+li r4, -1
+li r5, 0
+bl giveItem
+lwz r3,-0x4060(r13); SCENEFLAG_MANAGER
+li r4, 51
+bl SceneflagManager__setTempOrSceneflag
+whitesword_reward_check:
+lbz r0,-0x77cc(r13); EQUIPPED_SWORD
+cmplwi r0, 3
+blt function_end
+lwz r3,-0x4060(r13); SCENEFLAG_MANAGER
+li r4, 52
+bl SceneflagManager__checkTempOrSceneflag
+cmpwi r3, 0
+bne function_end
+lwz r0, 0xa8(r31)
+rlwinm r3,r0,8,24,31
+li r4, -1
+li r5, 0
+bl giveItem
+lwz r3,-0x4060(r13); SCENEFLAG_MANAGER
+li r4, 52
+bl SceneflagManager__setTempOrSceneflag
+function_end:
+lwz r31, 0x1C(r1)
+lwz r0, 0x24(r1)
+mtlr r0
+addi r1, r1, 0x20
+blr
+.close
+
 .open "d_a_shop_sampleNP.rel"
 .org @NextFreeSpace
 ; checks if this is one of the shop items that need the modified shopsample class
@@ -134,82 +211,4 @@
 cmpwi r5, 1
 blr
 
-=======
-.open "d_a_obj_sw_sword_beamNP.rel"
-; function that checks for your current sword, so that you can't activate the crest
-.org @NextFreeSpace
-.global handle_crest_hit_item_give
-handle_crest_hit_item_give: ; see sources/IoSGodCrest.cpp
-stwu r1, -0x20(r1)
-mflr r0
-stw r0, 0x24(r1)
-stw r31, 0x1C(r1)
-mr r31, r3
-; load Vec3f (0,0,304)
-lis r0, 0x4398 ; float 304
-stw r0, 0x10(r1)
-li r0, 0 ; float 0.0
-stw r0, 0x8(r1)
-stw r0, 0xC(r1)
-lwz r3,-0x3cb4(r13) ; LINK_PTR
-addi r4, r1, 8
-li r5, 0
-li r6, 0
-li r7, 1
-li r8, 0
-bl ActorLink__setPosRot
-lwz r3,-0x4060(r13) ; SCENEFLAG_MANAGER
-li r4, 50
-bl SceneflagManager__checkTempOrSceneflag
-cmpwi r3, 0
-bne longsword_reward_check
-lwz r0, 0x4(r31)
-rlwinm r3,r0,8,24,31
-li r4, -1
-li r5, 0
-bl giveItem
-lwz r3,-0x4060(r13); SCENEFLAG_MANAGER
-li r4, 50
-bl SceneflagManager__setTempOrSceneflag
-longsword_reward_check:
-lbz r0,-0x77cc(r13); EQUIPPED_SWORD
-cmplwi r0, 2
-blt function_end
-lwz r3,-0x4060(r13); SCENEFLAG_MANAGER
-li r4, 51
-bl SceneflagManager__checkTempOrSceneflag
-cmpwi r3, 0
-bne whitesword_reward_check
-lwz r0, 0x4(r31)
-rlwinm r3,r0,16,24,31
-li r4, -1
-li r5, 0
-bl giveItem
-lwz r3,-0x4060(r13); SCENEFLAG_MANAGER
-li r4, 51
-bl SceneflagManager__setTempOrSceneflag
-whitesword_reward_check:
-lbz r0,-0x77cc(r13); EQUIPPED_SWORD
-cmplwi r0, 3
-blt function_end
-lwz r3,-0x4060(r13); SCENEFLAG_MANAGER
-li r4, 52
-bl SceneflagManager__checkTempOrSceneflag
-cmpwi r3, 0
-bne function_end
-lwz r0, 0xa8(r31)
-rlwinm r3,r0,8,24,31
-li r4, -1
-li r5, 0
-bl giveItem
-lwz r3,-0x4060(r13); SCENEFLAG_MANAGER
-li r4, 52
-bl SceneflagManager__setTempOrSceneflag
-function_end:
-lwz r31, 0x1C(r1)
-lwz r0, 0x24(r1)
-mtlr r0
-addi r1, r1, 0x20
-blr
->>>>>>> ea2894f9
 .close