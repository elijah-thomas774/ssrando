#![no_std]
#![feature(split_array)]
<<<<<<< HEAD
#![feature(allocator_api)]
#![feature(ascii_char)]
#![feature(format_args_nl)]
#![feature(slice_ptr_get)]
#![allow(dead_code)]
#![deny(clippy::no_mangle_with_rust_abi)]
#![deny(improper_ctypes)]
#![deny(improper_ctypes_definitions)]

extern crate alloc;

mod game;
mod rando;
mod system;
mod utils;

#[macro_export]
macro_rules! print {
    ($($arg:tt)*) => {{
        $crate::utils::printf::debug_print(format_args!($($arg)*));
    }};
}

#[macro_export]
macro_rules! println {
    () => {
        $crate::print!("\n")
=======
#![allow(unused)]

use core::{
    ffi::{c_char, c_double, c_ushort, c_void},
    ptr, slice,
};

use cstr::cstr;
use wchar::wchz;

mod filemanager_gen;
mod information;
mod menus;
mod message;
mod system;

use menus::main_menu::MainMenu;
use message::{text_manager_set_num_args, text_manager_set_string_arg, FlowElement};
use system::button::*;
use system::text_print::write_to_screen;

#[repr(C)]
struct SpawnStruct {
    name:                   [u8; 32],
    transition_fade_frames: u16,
    room:                   u8,
    layer:                  u8,
    entrance:               u8,
    night:                  u8,
    trial:                  u8,
    transition_type:        u8,
    field8_0x28:            u8,
    field9_0x29:            u8,
    field10_0x2a:           u8,
    field11_0x2b:           u8,
}

#[repr(C)]
struct DungeonflagManager {
    should_commit: bool,
    flagindex:     c_ushort,
}

#[repr(C)]
struct ActorEventFlowMgr {
    vtable:                     u32,
    msbf_info:                  u32,
    current_flow_index:         u32,
    unk1:                       u32,
    unk2:                       u32,
    unk3:                       u32,
    result_from_previous_check: u32,
    current_text_label_name:    [u8; 32],
    unk4:                       u32,
    unk5:                       u32,
    unk6:                       u32,
    next_flow_delay_timer:      u32,
    another_flow_element:       u128,
    unk7:                       u32,
    unk8:                       u32,
}

#[repr(C)]
struct AcOBird {
    pad:   [u8; 0x144],
    speed: f32,
}

#[repr(i32)]
#[derive(Clone, Copy, PartialEq, Eq, PartialOrd, Ord)]
enum SpecialMinigameState {
    State0,
    BambooCutting,
    FunFunIsland,
    ThrillDigger,
    PumpkinCarry,
    InsectCaptureGame,
    PumpkinClayShooting,
    RollercoasterMinigame,
    TrialTimeAttack,
    BossRush,
    HouseCleaning,
    SpiralChargeTutorial,
    HarpPlaying,
    StateNone = -1,
}

impl SpecialMinigameState {
    pub fn get() -> Self {
        unsafe { SPECIAL_MINIGAME_STATE }
    }

    pub fn is_current(self) -> bool {
        Self::get() == self
    }
}

#[repr(C)]
struct Reloader {
    _0:                        [u8; 0x290],
    initial_speed:             f32,
    stamina_amount:            u32,
    item_to_use_on_reload:     u8,
    beedle_shop_spawn_state:   u8,
    spawn_state:               i16, // actionIndex
    last_area_type:            u32,
    type_0_pos_flag:           u8,
    unk:                       u8,
    save_prompt_flag:          u8,
    prevent_save_respawn_info: bool,
}

#[repr(C)]
struct StartInfo {
    stage:        [u8; 8],
    room:         u8,
    layer:        u8,
    entrance:     u8,
    forced_night: u8,
}

#[repr(C)]
struct ConsoleHead {
    text_buf:            u32, // u8*
    width:               u16,
    height:              u16,
    priority:            u16,
    attr:                u16,
    print_top:           u16,
    print_x_pos:         u16,
    ring_top:            u16,
    __pad_0:             u16,
    ring_top_line_count: i32,
    view_top_lin:        i32,
    view_pos_x:          u16,
    view_pos_y:          u16,
    view_lines:          u16,
    is_visible:          u8,
    __pad_1:             u8,
    writer:              u32, // TextWriteBase*
    next:                u32, // next consolehead pointer
}

#[repr(C)]
#[derive(Default)]
struct CharWriter {
    m_color_mapping:  [u32; 2],
    m_vertex_colors:  [u32; 4],
    m_text_color:     [u32; 2],
    m_text_gradation: u32,
    m_scale:          [f32; 2],
    m_cursor_pos:     [f32; 3],
    m_texture_filter: [u32; 2],
    __pad:            u16,
    m_alpha:          u8,
    m_is_width_fixed: u8,
    m_fixed_width:    f32,
    m_font_ptr:       u32,
}

#[repr(C)]
#[derive(Default)]
struct TextWriterBase {
    m_char_writer:   CharWriter,
    m_width_limit:   f32,
    m_char_space:    f32,
    m_line_space:    f32,
    m_tab_width:     i32,
    m_draw_flag:     u32,
    m_tag_processor: u32, // pointer to TagProcessor
}

#[repr(C)]
struct Matrix {
    mtx: [[f32; 4]; 3],
}

#[repr(C)]
struct MTX44 {
    mtx: [f32; 16],
}
#[repr(C)]
struct ActorLink {
    base_base:      [u8; 0x60 - 0x00],
    vtable:         u32,
    obj_base_pad0:  [u8; 0x5C],
    pos_x:          f32,
    pos_y:          f32,
    pos_z:          f32,
    obj_base_pad:   [u8; 0x330 - (0x64 + 0x5C + 0xC)],
    pad01:          [u8; 0x4498 - 0x330],
    stamina_amount: u32,
    // More after
}

#[repr(C)]
struct List {
    head:   u32,
    tail:   u32,
    count:  u16,
    offset: u16,
}

#[repr(C)]
struct Heap {
    vtable:         *const c_void,
    m_contain_heap: *mut Heap,
    m_link:         [u32; 2], // node
    m_heap_handle:  u32,      // MEMiHeapHead*
    m_parent_block: *mut c_void,
    m_flag:         u16,
    __pad:          u16,
    m_node:         [u32; 2], // node
    m_children:     List,
    n_name:         *const c_char,
}

extern "C" {
    static mut CURRENT_HEAP: *mut Heap;
    static mut GAME_FRAME: u32;
    fn Heap__alloc(size: u32, align: u32, heap: *const Heap) -> *mut c_void;
    static mut SPAWN_SLAVE: SpawnStruct;
    static LINK_PTR: *mut ActorLink;
    fn setStoryflagToValue(flag: u16, value: u16);
    static SCENEFLAG_MANAGER: *mut c_void;
    fn SceneflagManager__setFlagGlobal(mgr: *mut c_void, scene_index: u16, flag: u16);
    fn SceneflagManager__unsetFlagGlobal(mgr: *mut c_void, scene_index: u16, flag: u16);
    fn SceneflagManager__checkFlagGlobal(mgr: *mut c_void, scene_index: u16, flag: u16) -> bool;
    static FILE_MANAGER: *mut filemanager_gen::FileManager;
    fn FileManager__getDungeonFlags(
        mgr: *mut filemanager_gen::FileManager,
    ) -> *mut [[c_ushort; 8usize]; 22usize];
    fn FlagManager__setFlagTo1(mgr: *mut c_void, flag: u16);
    fn FlagManager__getFlagOrCounter(mgr: *mut c_void, flag: u16) -> u16;
    fn FlagManager__setFlagOrCounter(mgr: *mut c_void, flag: u16, value: u16);
    static ITEMFLAG_MANAGER: *mut c_void;
    static mut STATIC_ITEMFLAGS: [c_ushort; 0x40];
    fn ItemflagManager__doCommit(mgr: *mut c_void);
    static STORYFLAG_MANAGER: *mut c_void;
    static mut STATIC_STORYFLAGS: [c_ushort; 0x80];
    fn StoryflagManager__doCommit(mgr: *mut c_void);
    static mut STATIC_DUNGEON_FLAGS: [c_ushort; 8usize];
    static DUNGEONFLAG_MANAGER: *mut DungeonflagManager;
    fn checkStoryflagIsSet(p: *const c_void, flag: u16) -> bool;
    fn checkItemFlag(flag: u16) -> bool;
    fn getKeyPieceCount() -> u16;
    fn increaseCounter(counterId: u16, count: u16);
    fn setFlagForItem(itemflag: u16);
    fn getModelDataFromOarc(oarc_mgr: *const c_void, oarc_str: *const c_char) -> *const c_void;
    static INPUT_BUFFER: u32;
    fn findActorByActorType(actor_type: i32, start_actor: *const c_void) -> *mut c_void;
    fn checkXZDistanceFromLink(actor: *const c_void, distance: f32) -> bool;
    static mut SPECIAL_MINIGAME_STATE: SpecialMinigameState;
    static mut ITEM_GET_BOTTLE_POUCH_SLOT: u32;
    static mut NUMBER_OF_ITEMS: u32;
    fn AcItem__setupItemParams(
        item_id: u16,
        subtype: u32,
        unk1: u32,
        sceneflag: u32,
        unk2: u32,
        unk3: u32,
    ) -> u32;
    fn AcItem__spawnItem(
        room: u32,
        item_params: u32,
        pos: u32,   // actually Vec3f
        rot: u32,   // actually Vec3s
        scale: u32, // actually Vec3f
        params2: u32,
        unk: u32,
    ) -> *mut c_void;
    fn actuallyTriggerEntrance(
        stage_name: *const u8,
        room: u8,
        layer: u8,
        entrance: u8,
        forced_night: u8,
        forced_trial: u8,
        transition_type: u8,
        transition_fade_frames: u8,
        param_9: u8,
    );
    static mut RELOADER_PTR: *mut Reloader;
    fn RoomManager__getRoomByIndex(room_mgr: *mut c_void, room_number: u32);
    fn Reloader__setReloadTrigger(reloader: *mut Reloader, trigger: u8);
    fn getCurrentHealth(mgr: *mut filemanager_gen::FileManager) -> u16;

}

// Example Function on writing text to screen
fn write_text_on_screen() {
    if unsafe { !LINK_PTR.is_null() } {
        let (x, y, z) = unsafe { ((*LINK_PTR).pos_x, (*LINK_PTR).pos_y, (*LINK_PTR).pos_z) };
        write_to_screen(format_args!("pos:\n{x:.3}\n{y:.3}\n{z:.3}"), 10, 20);
    }
}

fn storyflag_check(flag: u16) -> bool {
    unsafe { checkStoryflagIsSet(core::ptr::null(), flag) }
}

fn itemflag_check(flag: u16) -> bool {
    unsafe { checkItemFlag(flag) }
}

fn sceneflag_set_global(scene_index: u16, flag: u16) {
    unsafe { SceneflagManager__setFlagGlobal(SCENEFLAG_MANAGER, scene_index, flag) };
}

fn sceneflag_unset_global(scene_index: u16, flag: u16) {
    unsafe { SceneflagManager__unsetFlagGlobal(SCENEFLAG_MANAGER, scene_index, flag) };
}

fn sceneflag_check_global(scene_index: u16, flag: u16) -> bool {
    unsafe { SceneflagManager__checkFlagGlobal(SCENEFLAG_MANAGER, scene_index, flag) }
}

/// returns the pointer to the static dungeonflags, those for the current
/// sceneflagindex
fn dungeonflag_local() -> *mut [c_ushort; 8usize] {
    unsafe { &mut STATIC_DUNGEON_FLAGS }
}

/// returns the pointer to the saved dungeonflags, for the specified
/// sceneflagindex
fn dungeonflag_global(scene_index: u16) -> *mut [u16; 8] {
    unsafe {
        (*FileManager__getDungeonFlags(FILE_MANAGER))
            .as_mut_ptr()
            .add(scene_index as usize)
    }
}

fn dungeon_global_key_count(scene_index: u16) -> u16 {
    unsafe { (*dungeonflag_global(scene_index))[1] & 0xF }
}

fn storyflag_get_value(flag: u16) -> u16 {
    return unsafe { FlagManager__getFlagOrCounter(STORYFLAG_MANAGER, flag) };
}

fn storyflag_set_to_value(flag: u16, value: u16) {
    unsafe { FlagManager__setFlagOrCounter(STORYFLAG_MANAGER, flag, value) };
}

fn itemflag_set_to_value(flag: u16, value: u16) {
    unsafe { FlagManager__setFlagOrCounter(ITEMFLAG_MANAGER, flag, value) };
}

#[link_section = "data"]
static mut IS_FILE_START: bool = false;

#[link_section = "data"]
#[no_mangle]
static mut FORCE_MOGMA_CAVE_DIVE: bool = false;

// IMPORTANT: when adding functions here that need to get called from the game,
// add `#[no_mangle]` and add a .global *symbolname* to custom_funcs.asm
#[no_mangle]
pub fn process_startflags() {
    unsafe { (*FILE_MANAGER).anticommit_flag = 1 };
    #[repr(C)]
    struct StartflagInfo {
        storyflags:    [u16; 0x80],
        itemflags:     [u16; 0x40],
        dungeonflags:  [u8; 8],
        full_hearts:   u8,
        pouch_options: u8,
        // this is just the max amount of possible flags, not the actual amount
        sceneflags:    [u8; 118],
    }
    let startflag_info = unsafe { &*(0x804EE1B8 as *const StartflagInfo) };
    unsafe {
        // storyflags
        STATIC_STORYFLAGS = startflag_info.storyflags;
        // itemflags
        STATIC_ITEMFLAGS = startflag_info.itemflags;
    }
    // sceneflags
    let mut scene_idx = 0;
    for flag in startflag_info.sceneflags.iter() {
        if *flag == 0xFF {
            break;
        } else if *flag >= 0x80 {
            scene_idx = flag & 0x7F;
        } else {
            sceneflag_set_global(scene_idx.into(), (*flag).into());
        }
    }
    // dungeonflags
    // includes keys, maps, boss keys
    // each entry is a byte, the bits work as follows:
    // B0KK KKM0, B(K), M(AP), K(EY)
    // doing it this weird way to save instructions
    const DUNGEONFLAG_INDICES: [u8; 8] = [
        11, // SV
        14, // ET
        17, // LMF
        12, // AC
        18, // SS
        15, // FS
        20, // SK
        9,  // Lanayru Caves
    ];
    for (&dungeon_startflag, &flagindex) in startflag_info
        .dungeonflags
        .iter()
        .zip(DUNGEONFLAG_INDICES.iter())
    {
        let first_short = dungeon_startflag & 0x82;
        let small_keys = (dungeon_startflag >> 2) & 0x0F;
        unsafe {
            if (*DUNGEONFLAG_MANAGER).flagindex == flagindex as u16 {
                let flags = &mut *dungeonflag_local();
                flags[0] = first_short.into();
                flags[1] = small_keys.into();
            }
            let flags = &mut *dungeonflag_global(flagindex as u16);
            flags[0] = first_short.into();
            flags[1] = small_keys.into();
        }
    }

    // Starting heart capacity.
    let health_capatity = startflag_info.full_hearts * 4;
    unsafe { (*FILE_MANAGER).FA.health_capacity = health_capatity.into() };
    unsafe { (*FILE_MANAGER).FA.current_health = health_capatity.into() };

    let mut pouch_slot_iter = unsafe { (*FILE_MANAGER).FA.pouch_items.iter_mut() };

    // Starting Hylian Shield.
    // 4th bit.
    if startflag_info.pouch_options >> 3 & 0x1 == 1 {
        // ID for Hylian Shield + durability
        *pouch_slot_iter.next().unwrap() = 125 | 0x30 << 0x10;
    }

    // Starting Bottles.
    // Last bit.
    let bottle_count = startflag_info.pouch_options & 0x7;
    for slot in pouch_slot_iter.take(bottle_count.into()) {
        *slot = 153; // ID for bottles
    }

    // Should set respawn info after new file start
    unsafe { IS_FILE_START = true };

    // Commit global flag managers.
    unsafe {
        ItemflagManager__doCommit(ITEMFLAG_MANAGER);
        StoryflagManager__doCommit(STORYFLAG_MANAGER);
    }

    unsafe { (*FILE_MANAGER).anticommit_flag = 0 };
}

#[no_mangle]
pub fn handle_bk_map_dungeonflag(item: c_ushort) {
    const BK_TO_FLAGINDEX: [u8; 7] = [
        // starts at 25
        12, // AC
        15, // FS
        18, // SSH
        13, // unused, shouldn't happen
        11, // SV
        14, // ET
        17, // LMF
    ];
    const MAP_TO_FLAGINDEX: [u8; 7] = [
        // starts at 207
        11, // SV
        14, // ET
        17, // LMF
        12, // AC
        15, // FS
        18, // SSH
        20, // SK
    ];

    let (flagindex, dungeonflag_mask) =
        if let Some(flagindex) = BK_TO_FLAGINDEX.get((item as usize).wrapping_sub(25)) {
            (*flagindex, 0x80)
        } else if let Some(flagindex) = MAP_TO_FLAGINDEX.get((item as usize).wrapping_sub(207)) {
            (*flagindex, 0x02)
        } else {
            return;
        };
    unsafe {
        if (*DUNGEONFLAG_MANAGER).flagindex == flagindex as u16 {
            (*dungeonflag_local())[0] |= dungeonflag_mask;
        }
        (*dungeonflag_global(flagindex as u16))[0] |= dungeonflag_mask;
    }
}

const OBTAINED_TEXT: &[u8; 18] = b"\0O\0b\0t\0a\0i\0n\0e\0d\0\0";
const UNOBTAINED_TEXT: &[u8; 22] = b"\0U\0n\0o\0b\0t\0a\0i\0n\0e\0d\0\0";
const COMPLETE_TEXT: &[u8; 42] = b"\0\x0e\0\x00\0\x03\0\x02\0\x08\0 \0C\0o\0m\0p\0l\0e\0t\0e\0 \0\x0e\0\x00\0\x03\0\x02\xFF\xFF\0\0";
const INCOMPLETE_TEXT: &[u8; 46] = b"\0\x0e\0\x00\0\x03\0\x02\0\x09\0 \0I\0n\0c\0o\0m\0p\0l\0e\0t\0e\0 \0\x0e\0\x00\0\x03\0\x02\xFF\xFF\0\0";
const UNREQUIRED_TEXT: &[u8; 46] = b"\0\x0e\0\x00\0\x03\0\x02\0\x0C\0 \0U\0n\0r\0e\0q\0u\0i\0r\0e\0d\0 \0\x0e\0\x00\0\x03\0\x02\xFF\xFF\0\0";

#[no_mangle]
fn rando_text_command_handler(
    _event_flow_mgr: *mut ActorEventFlowMgr,
    p_flow_element: *const FlowElement,
) {
    let flow_element = unsafe { &*p_flow_element };
    match flow_element.param3 {
        71 => {
            let dungeon_index = flow_element.param1;
            let completion_storyflag = flow_element.param2;
            let key_count = if dungeon_index == 14
            // ET
            {
                unsafe { getKeyPieceCount() }
            } else {
                dungeon_global_key_count(dungeon_index)
            };
            text_manager_set_num_args(&[key_count as u32]);
            let map_and_bk = unsafe { (*dungeonflag_global(dungeon_index))[0] };
            let bk_text = match map_and_bk & 0x82 {
                0x80 => OBTAINED_TEXT.as_ptr(),
                0x82 => OBTAINED_TEXT.as_ptr(),
                _ => UNOBTAINED_TEXT.as_ptr(),
            };
            let map_text = match map_and_bk & 0x82 {
                0x02 => OBTAINED_TEXT.as_ptr(),
                0x82 => OBTAINED_TEXT.as_ptr(),
                _ => UNOBTAINED_TEXT.as_ptr(),
            };
            text_manager_set_string_arg(bk_text as *const c_void, 0);
            text_manager_set_string_arg(map_text as *const c_void, 1);

            let completed_text = if completion_storyflag == 0xFFFF {
                UNREQUIRED_TEXT.as_ptr()
            } else if storyflag_check(completion_storyflag) {
                COMPLETE_TEXT.as_ptr()
            } else {
                INCOMPLETE_TEXT.as_ptr()
            };
            text_manager_set_string_arg(completed_text as *const c_void, 2);
        },
        72 => {
            let caves_key = dungeon_global_key_count(9);
            let caves_key_text = if caves_key == 1 {
                OBTAINED_TEXT.as_ptr()
            } else {
                UNOBTAINED_TEXT.as_ptr()
            };
            text_manager_set_string_arg(caves_key_text as *const c_void, 0);

            let spiral_charge_obtained = 364; // story flag for spiral charge
            let spiral_charge_text = if storyflag_check(spiral_charge_obtained) {
                OBTAINED_TEXT.as_ptr()
            } else {
                UNOBTAINED_TEXT.as_ptr()
            };
            text_manager_set_string_arg(spiral_charge_text as *const c_void, 1);

            let life_tree_fruit_obtained = 198; // item flag for life tree fruit
            let life_tree_fruit_text = if itemflag_check(life_tree_fruit_obtained) {
                OBTAINED_TEXT.as_ptr()
            } else {
                UNOBTAINED_TEXT.as_ptr()
            };
            text_manager_set_string_arg(life_tree_fruit_text as *const c_void, 2);

            // Tadtones obtained.
            text_manager_set_num_args(&[storyflag_get_value(953) as u32]);
        },
        73 => send_to_start(),
        74 => {
            // Increment storyflag counter
            let flag = flow_element.param1;
            let increment = flow_element.param2;

            storyflag_set_to_value(flag, storyflag_get_value(flag) + increment);
        },
        75 => {
            // Have collected all tadtone groups?
            let tadtone_groups_left: u32 = 17_u16.saturating_sub(storyflag_get_value(953)).into();
            text_manager_set_num_args(&[tadtone_groups_left]);
            unsafe {
                (*_event_flow_mgr).result_from_previous_check = tadtone_groups_left;
            }
        },
        _ => (),
    }
}

#[no_mangle]
fn textbox_a_pressed_or_b_held() -> bool {
    if is_pressed(A) || is_down(B) {
        return true;
    }
    return false;
}

#[no_mangle]
fn set_goddess_sword_pulled_scene_flag() {
    // Set story flag 951 (Raised Goddess Sword in Goddess Statue).
    storyflag_set_to_1(951);
}

fn simple_rng(rng: &mut u32) -> u32 {
    *rng = rng.wrapping_mul(1664525).wrapping_add(1013904223);
    *rng
}

#[no_mangle]
fn randomize_boss_key_start_pos(ptr: *mut u16, mut seed: u32) {
    // 6 dungeons, each having a Vec3s which is just 3 u16 (or rather i16)
    let angles = unsafe { slice::from_raw_parts_mut(ptr, 3 * 6) };
    for angle in angles.iter_mut() {
        *angle = simple_rng(&mut seed) as u16;
    }
}

#[no_mangle]
fn get_item_arc_name(
    oarc_mgr: *const c_void,
    vanilla_item_str: *const c_char,
    item_id: u32,
) -> *const c_void {
    let mut oarc_name;

    match item_id {
        214 => oarc_name = cstr!("Onp").as_ptr(),         // tadtone
        215 => oarc_name = cstr!("DesertRobot").as_ptr(), // scrapper
        _ => oarc_name = vanilla_item_str,
    }

    return unsafe { getModelDataFromOarc(oarc_mgr, oarc_name) };
}

#[no_mangle]
fn get_item_model_name_ptr(item_id: u32) -> *const c_char {
    match item_id {
        214 => return cstr!("OnpB").as_ptr(),        // tadtone
        215 => return cstr!("DesertRobot").as_ptr(), // scrapper
        _ => return core::ptr::null(),
    }
}

#[no_mangle]
fn enforce_loftwing_speed_cap(loftwing_ptr: *mut AcOBird) {
    let loftwing = unsafe { &mut *loftwing_ptr };
    let mut is_in_levias_fight = false;
    if unsafe { &SPAWN_SLAVE.name[..4] } == b"F023"
        && storyflag_check(368 /* Pumpkin soup delivered */)
        && !storyflag_check(200 /* Levias explains SotH quest */)
    {
        let levias_ptr = unsafe {
            findActorByActorType(184 /* NusiB */, ptr::null())
        };
        if !levias_ptr.is_null() {
            if unsafe { checkXZDistanceFromLink(levias_ptr, 20_000f32) } {
                is_in_levias_fight = true;
            }
        }
    }
    let in_spiral_charge_training = SpecialMinigameState::SpiralChargeTutorial.is_current();
    let b_held = unsafe { INPUT_BUFFER } & 0x0400_0000 != 0;
    let cap = if is_in_levias_fight || in_spiral_charge_training || b_held {
        80f32
    } else {
        350f32
>>>>>>> 1c18ae55
    };
    ($($arg:tt)*) => {{
        $crate::utils::printf::debug_print(format_args_nl!($($arg)*));
    }};
}

// A Common Place where Custom code can be injected to run once per frame
// Returns whether or not to stop (0 == continue)
// Its current by changing r31 we can stop the game :D
#[no_mangle]
fn custom_main_additions(in_r31: u32) -> u32 {
    let mut ret_val = in_r31;

    // Example menu
    if in_r31 == 0 && MainMenu::display() {
        ret_val = 1;
    }

    // Example Text
    // write_text_on_screen();

    return ret_val;
}

#[panic_handler]
fn panic(_: &core::panic::PanicInfo) -> ! {
    loop {}
}<|MERGE_RESOLUTION|>--- conflicted
+++ resolved
@@ -1,6 +1,5 @@
 #![no_std]
 #![feature(split_array)]
-<<<<<<< HEAD
 #![feature(allocator_api)]
 #![feature(ascii_char)]
 #![feature(format_args_nl)]
@@ -11,8 +10,10 @@
 #![deny(improper_ctypes_definitions)]
 
 extern crate alloc;
+use crate::menus::main_menu::MainMenu;
 
 mod game;
+mod menus;
 mod rando;
 mod system;
 mod utils;
@@ -28,676 +29,6 @@
 macro_rules! println {
     () => {
         $crate::print!("\n")
-=======
-#![allow(unused)]
-
-use core::{
-    ffi::{c_char, c_double, c_ushort, c_void},
-    ptr, slice,
-};
-
-use cstr::cstr;
-use wchar::wchz;
-
-mod filemanager_gen;
-mod information;
-mod menus;
-mod message;
-mod system;
-
-use menus::main_menu::MainMenu;
-use message::{text_manager_set_num_args, text_manager_set_string_arg, FlowElement};
-use system::button::*;
-use system::text_print::write_to_screen;
-
-#[repr(C)]
-struct SpawnStruct {
-    name:                   [u8; 32],
-    transition_fade_frames: u16,
-    room:                   u8,
-    layer:                  u8,
-    entrance:               u8,
-    night:                  u8,
-    trial:                  u8,
-    transition_type:        u8,
-    field8_0x28:            u8,
-    field9_0x29:            u8,
-    field10_0x2a:           u8,
-    field11_0x2b:           u8,
-}
-
-#[repr(C)]
-struct DungeonflagManager {
-    should_commit: bool,
-    flagindex:     c_ushort,
-}
-
-#[repr(C)]
-struct ActorEventFlowMgr {
-    vtable:                     u32,
-    msbf_info:                  u32,
-    current_flow_index:         u32,
-    unk1:                       u32,
-    unk2:                       u32,
-    unk3:                       u32,
-    result_from_previous_check: u32,
-    current_text_label_name:    [u8; 32],
-    unk4:                       u32,
-    unk5:                       u32,
-    unk6:                       u32,
-    next_flow_delay_timer:      u32,
-    another_flow_element:       u128,
-    unk7:                       u32,
-    unk8:                       u32,
-}
-
-#[repr(C)]
-struct AcOBird {
-    pad:   [u8; 0x144],
-    speed: f32,
-}
-
-#[repr(i32)]
-#[derive(Clone, Copy, PartialEq, Eq, PartialOrd, Ord)]
-enum SpecialMinigameState {
-    State0,
-    BambooCutting,
-    FunFunIsland,
-    ThrillDigger,
-    PumpkinCarry,
-    InsectCaptureGame,
-    PumpkinClayShooting,
-    RollercoasterMinigame,
-    TrialTimeAttack,
-    BossRush,
-    HouseCleaning,
-    SpiralChargeTutorial,
-    HarpPlaying,
-    StateNone = -1,
-}
-
-impl SpecialMinigameState {
-    pub fn get() -> Self {
-        unsafe { SPECIAL_MINIGAME_STATE }
-    }
-
-    pub fn is_current(self) -> bool {
-        Self::get() == self
-    }
-}
-
-#[repr(C)]
-struct Reloader {
-    _0:                        [u8; 0x290],
-    initial_speed:             f32,
-    stamina_amount:            u32,
-    item_to_use_on_reload:     u8,
-    beedle_shop_spawn_state:   u8,
-    spawn_state:               i16, // actionIndex
-    last_area_type:            u32,
-    type_0_pos_flag:           u8,
-    unk:                       u8,
-    save_prompt_flag:          u8,
-    prevent_save_respawn_info: bool,
-}
-
-#[repr(C)]
-struct StartInfo {
-    stage:        [u8; 8],
-    room:         u8,
-    layer:        u8,
-    entrance:     u8,
-    forced_night: u8,
-}
-
-#[repr(C)]
-struct ConsoleHead {
-    text_buf:            u32, // u8*
-    width:               u16,
-    height:              u16,
-    priority:            u16,
-    attr:                u16,
-    print_top:           u16,
-    print_x_pos:         u16,
-    ring_top:            u16,
-    __pad_0:             u16,
-    ring_top_line_count: i32,
-    view_top_lin:        i32,
-    view_pos_x:          u16,
-    view_pos_y:          u16,
-    view_lines:          u16,
-    is_visible:          u8,
-    __pad_1:             u8,
-    writer:              u32, // TextWriteBase*
-    next:                u32, // next consolehead pointer
-}
-
-#[repr(C)]
-#[derive(Default)]
-struct CharWriter {
-    m_color_mapping:  [u32; 2],
-    m_vertex_colors:  [u32; 4],
-    m_text_color:     [u32; 2],
-    m_text_gradation: u32,
-    m_scale:          [f32; 2],
-    m_cursor_pos:     [f32; 3],
-    m_texture_filter: [u32; 2],
-    __pad:            u16,
-    m_alpha:          u8,
-    m_is_width_fixed: u8,
-    m_fixed_width:    f32,
-    m_font_ptr:       u32,
-}
-
-#[repr(C)]
-#[derive(Default)]
-struct TextWriterBase {
-    m_char_writer:   CharWriter,
-    m_width_limit:   f32,
-    m_char_space:    f32,
-    m_line_space:    f32,
-    m_tab_width:     i32,
-    m_draw_flag:     u32,
-    m_tag_processor: u32, // pointer to TagProcessor
-}
-
-#[repr(C)]
-struct Matrix {
-    mtx: [[f32; 4]; 3],
-}
-
-#[repr(C)]
-struct MTX44 {
-    mtx: [f32; 16],
-}
-#[repr(C)]
-struct ActorLink {
-    base_base:      [u8; 0x60 - 0x00],
-    vtable:         u32,
-    obj_base_pad0:  [u8; 0x5C],
-    pos_x:          f32,
-    pos_y:          f32,
-    pos_z:          f32,
-    obj_base_pad:   [u8; 0x330 - (0x64 + 0x5C + 0xC)],
-    pad01:          [u8; 0x4498 - 0x330],
-    stamina_amount: u32,
-    // More after
-}
-
-#[repr(C)]
-struct List {
-    head:   u32,
-    tail:   u32,
-    count:  u16,
-    offset: u16,
-}
-
-#[repr(C)]
-struct Heap {
-    vtable:         *const c_void,
-    m_contain_heap: *mut Heap,
-    m_link:         [u32; 2], // node
-    m_heap_handle:  u32,      // MEMiHeapHead*
-    m_parent_block: *mut c_void,
-    m_flag:         u16,
-    __pad:          u16,
-    m_node:         [u32; 2], // node
-    m_children:     List,
-    n_name:         *const c_char,
-}
-
-extern "C" {
-    static mut CURRENT_HEAP: *mut Heap;
-    static mut GAME_FRAME: u32;
-    fn Heap__alloc(size: u32, align: u32, heap: *const Heap) -> *mut c_void;
-    static mut SPAWN_SLAVE: SpawnStruct;
-    static LINK_PTR: *mut ActorLink;
-    fn setStoryflagToValue(flag: u16, value: u16);
-    static SCENEFLAG_MANAGER: *mut c_void;
-    fn SceneflagManager__setFlagGlobal(mgr: *mut c_void, scene_index: u16, flag: u16);
-    fn SceneflagManager__unsetFlagGlobal(mgr: *mut c_void, scene_index: u16, flag: u16);
-    fn SceneflagManager__checkFlagGlobal(mgr: *mut c_void, scene_index: u16, flag: u16) -> bool;
-    static FILE_MANAGER: *mut filemanager_gen::FileManager;
-    fn FileManager__getDungeonFlags(
-        mgr: *mut filemanager_gen::FileManager,
-    ) -> *mut [[c_ushort; 8usize]; 22usize];
-    fn FlagManager__setFlagTo1(mgr: *mut c_void, flag: u16);
-    fn FlagManager__getFlagOrCounter(mgr: *mut c_void, flag: u16) -> u16;
-    fn FlagManager__setFlagOrCounter(mgr: *mut c_void, flag: u16, value: u16);
-    static ITEMFLAG_MANAGER: *mut c_void;
-    static mut STATIC_ITEMFLAGS: [c_ushort; 0x40];
-    fn ItemflagManager__doCommit(mgr: *mut c_void);
-    static STORYFLAG_MANAGER: *mut c_void;
-    static mut STATIC_STORYFLAGS: [c_ushort; 0x80];
-    fn StoryflagManager__doCommit(mgr: *mut c_void);
-    static mut STATIC_DUNGEON_FLAGS: [c_ushort; 8usize];
-    static DUNGEONFLAG_MANAGER: *mut DungeonflagManager;
-    fn checkStoryflagIsSet(p: *const c_void, flag: u16) -> bool;
-    fn checkItemFlag(flag: u16) -> bool;
-    fn getKeyPieceCount() -> u16;
-    fn increaseCounter(counterId: u16, count: u16);
-    fn setFlagForItem(itemflag: u16);
-    fn getModelDataFromOarc(oarc_mgr: *const c_void, oarc_str: *const c_char) -> *const c_void;
-    static INPUT_BUFFER: u32;
-    fn findActorByActorType(actor_type: i32, start_actor: *const c_void) -> *mut c_void;
-    fn checkXZDistanceFromLink(actor: *const c_void, distance: f32) -> bool;
-    static mut SPECIAL_MINIGAME_STATE: SpecialMinigameState;
-    static mut ITEM_GET_BOTTLE_POUCH_SLOT: u32;
-    static mut NUMBER_OF_ITEMS: u32;
-    fn AcItem__setupItemParams(
-        item_id: u16,
-        subtype: u32,
-        unk1: u32,
-        sceneflag: u32,
-        unk2: u32,
-        unk3: u32,
-    ) -> u32;
-    fn AcItem__spawnItem(
-        room: u32,
-        item_params: u32,
-        pos: u32,   // actually Vec3f
-        rot: u32,   // actually Vec3s
-        scale: u32, // actually Vec3f
-        params2: u32,
-        unk: u32,
-    ) -> *mut c_void;
-    fn actuallyTriggerEntrance(
-        stage_name: *const u8,
-        room: u8,
-        layer: u8,
-        entrance: u8,
-        forced_night: u8,
-        forced_trial: u8,
-        transition_type: u8,
-        transition_fade_frames: u8,
-        param_9: u8,
-    );
-    static mut RELOADER_PTR: *mut Reloader;
-    fn RoomManager__getRoomByIndex(room_mgr: *mut c_void, room_number: u32);
-    fn Reloader__setReloadTrigger(reloader: *mut Reloader, trigger: u8);
-    fn getCurrentHealth(mgr: *mut filemanager_gen::FileManager) -> u16;
-
-}
-
-// Example Function on writing text to screen
-fn write_text_on_screen() {
-    if unsafe { !LINK_PTR.is_null() } {
-        let (x, y, z) = unsafe { ((*LINK_PTR).pos_x, (*LINK_PTR).pos_y, (*LINK_PTR).pos_z) };
-        write_to_screen(format_args!("pos:\n{x:.3}\n{y:.3}\n{z:.3}"), 10, 20);
-    }
-}
-
-fn storyflag_check(flag: u16) -> bool {
-    unsafe { checkStoryflagIsSet(core::ptr::null(), flag) }
-}
-
-fn itemflag_check(flag: u16) -> bool {
-    unsafe { checkItemFlag(flag) }
-}
-
-fn sceneflag_set_global(scene_index: u16, flag: u16) {
-    unsafe { SceneflagManager__setFlagGlobal(SCENEFLAG_MANAGER, scene_index, flag) };
-}
-
-fn sceneflag_unset_global(scene_index: u16, flag: u16) {
-    unsafe { SceneflagManager__unsetFlagGlobal(SCENEFLAG_MANAGER, scene_index, flag) };
-}
-
-fn sceneflag_check_global(scene_index: u16, flag: u16) -> bool {
-    unsafe { SceneflagManager__checkFlagGlobal(SCENEFLAG_MANAGER, scene_index, flag) }
-}
-
-/// returns the pointer to the static dungeonflags, those for the current
-/// sceneflagindex
-fn dungeonflag_local() -> *mut [c_ushort; 8usize] {
-    unsafe { &mut STATIC_DUNGEON_FLAGS }
-}
-
-/// returns the pointer to the saved dungeonflags, for the specified
-/// sceneflagindex
-fn dungeonflag_global(scene_index: u16) -> *mut [u16; 8] {
-    unsafe {
-        (*FileManager__getDungeonFlags(FILE_MANAGER))
-            .as_mut_ptr()
-            .add(scene_index as usize)
-    }
-}
-
-fn dungeon_global_key_count(scene_index: u16) -> u16 {
-    unsafe { (*dungeonflag_global(scene_index))[1] & 0xF }
-}
-
-fn storyflag_get_value(flag: u16) -> u16 {
-    return unsafe { FlagManager__getFlagOrCounter(STORYFLAG_MANAGER, flag) };
-}
-
-fn storyflag_set_to_value(flag: u16, value: u16) {
-    unsafe { FlagManager__setFlagOrCounter(STORYFLAG_MANAGER, flag, value) };
-}
-
-fn itemflag_set_to_value(flag: u16, value: u16) {
-    unsafe { FlagManager__setFlagOrCounter(ITEMFLAG_MANAGER, flag, value) };
-}
-
-#[link_section = "data"]
-static mut IS_FILE_START: bool = false;
-
-#[link_section = "data"]
-#[no_mangle]
-static mut FORCE_MOGMA_CAVE_DIVE: bool = false;
-
-// IMPORTANT: when adding functions here that need to get called from the game,
-// add `#[no_mangle]` and add a .global *symbolname* to custom_funcs.asm
-#[no_mangle]
-pub fn process_startflags() {
-    unsafe { (*FILE_MANAGER).anticommit_flag = 1 };
-    #[repr(C)]
-    struct StartflagInfo {
-        storyflags:    [u16; 0x80],
-        itemflags:     [u16; 0x40],
-        dungeonflags:  [u8; 8],
-        full_hearts:   u8,
-        pouch_options: u8,
-        // this is just the max amount of possible flags, not the actual amount
-        sceneflags:    [u8; 118],
-    }
-    let startflag_info = unsafe { &*(0x804EE1B8 as *const StartflagInfo) };
-    unsafe {
-        // storyflags
-        STATIC_STORYFLAGS = startflag_info.storyflags;
-        // itemflags
-        STATIC_ITEMFLAGS = startflag_info.itemflags;
-    }
-    // sceneflags
-    let mut scene_idx = 0;
-    for flag in startflag_info.sceneflags.iter() {
-        if *flag == 0xFF {
-            break;
-        } else if *flag >= 0x80 {
-            scene_idx = flag & 0x7F;
-        } else {
-            sceneflag_set_global(scene_idx.into(), (*flag).into());
-        }
-    }
-    // dungeonflags
-    // includes keys, maps, boss keys
-    // each entry is a byte, the bits work as follows:
-    // B0KK KKM0, B(K), M(AP), K(EY)
-    // doing it this weird way to save instructions
-    const DUNGEONFLAG_INDICES: [u8; 8] = [
-        11, // SV
-        14, // ET
-        17, // LMF
-        12, // AC
-        18, // SS
-        15, // FS
-        20, // SK
-        9,  // Lanayru Caves
-    ];
-    for (&dungeon_startflag, &flagindex) in startflag_info
-        .dungeonflags
-        .iter()
-        .zip(DUNGEONFLAG_INDICES.iter())
-    {
-        let first_short = dungeon_startflag & 0x82;
-        let small_keys = (dungeon_startflag >> 2) & 0x0F;
-        unsafe {
-            if (*DUNGEONFLAG_MANAGER).flagindex == flagindex as u16 {
-                let flags = &mut *dungeonflag_local();
-                flags[0] = first_short.into();
-                flags[1] = small_keys.into();
-            }
-            let flags = &mut *dungeonflag_global(flagindex as u16);
-            flags[0] = first_short.into();
-            flags[1] = small_keys.into();
-        }
-    }
-
-    // Starting heart capacity.
-    let health_capatity = startflag_info.full_hearts * 4;
-    unsafe { (*FILE_MANAGER).FA.health_capacity = health_capatity.into() };
-    unsafe { (*FILE_MANAGER).FA.current_health = health_capatity.into() };
-
-    let mut pouch_slot_iter = unsafe { (*FILE_MANAGER).FA.pouch_items.iter_mut() };
-
-    // Starting Hylian Shield.
-    // 4th bit.
-    if startflag_info.pouch_options >> 3 & 0x1 == 1 {
-        // ID for Hylian Shield + durability
-        *pouch_slot_iter.next().unwrap() = 125 | 0x30 << 0x10;
-    }
-
-    // Starting Bottles.
-    // Last bit.
-    let bottle_count = startflag_info.pouch_options & 0x7;
-    for slot in pouch_slot_iter.take(bottle_count.into()) {
-        *slot = 153; // ID for bottles
-    }
-
-    // Should set respawn info after new file start
-    unsafe { IS_FILE_START = true };
-
-    // Commit global flag managers.
-    unsafe {
-        ItemflagManager__doCommit(ITEMFLAG_MANAGER);
-        StoryflagManager__doCommit(STORYFLAG_MANAGER);
-    }
-
-    unsafe { (*FILE_MANAGER).anticommit_flag = 0 };
-}
-
-#[no_mangle]
-pub fn handle_bk_map_dungeonflag(item: c_ushort) {
-    const BK_TO_FLAGINDEX: [u8; 7] = [
-        // starts at 25
-        12, // AC
-        15, // FS
-        18, // SSH
-        13, // unused, shouldn't happen
-        11, // SV
-        14, // ET
-        17, // LMF
-    ];
-    const MAP_TO_FLAGINDEX: [u8; 7] = [
-        // starts at 207
-        11, // SV
-        14, // ET
-        17, // LMF
-        12, // AC
-        15, // FS
-        18, // SSH
-        20, // SK
-    ];
-
-    let (flagindex, dungeonflag_mask) =
-        if let Some(flagindex) = BK_TO_FLAGINDEX.get((item as usize).wrapping_sub(25)) {
-            (*flagindex, 0x80)
-        } else if let Some(flagindex) = MAP_TO_FLAGINDEX.get((item as usize).wrapping_sub(207)) {
-            (*flagindex, 0x02)
-        } else {
-            return;
-        };
-    unsafe {
-        if (*DUNGEONFLAG_MANAGER).flagindex == flagindex as u16 {
-            (*dungeonflag_local())[0] |= dungeonflag_mask;
-        }
-        (*dungeonflag_global(flagindex as u16))[0] |= dungeonflag_mask;
-    }
-}
-
-const OBTAINED_TEXT: &[u8; 18] = b"\0O\0b\0t\0a\0i\0n\0e\0d\0\0";
-const UNOBTAINED_TEXT: &[u8; 22] = b"\0U\0n\0o\0b\0t\0a\0i\0n\0e\0d\0\0";
-const COMPLETE_TEXT: &[u8; 42] = b"\0\x0e\0\x00\0\x03\0\x02\0\x08\0 \0C\0o\0m\0p\0l\0e\0t\0e\0 \0\x0e\0\x00\0\x03\0\x02\xFF\xFF\0\0";
-const INCOMPLETE_TEXT: &[u8; 46] = b"\0\x0e\0\x00\0\x03\0\x02\0\x09\0 \0I\0n\0c\0o\0m\0p\0l\0e\0t\0e\0 \0\x0e\0\x00\0\x03\0\x02\xFF\xFF\0\0";
-const UNREQUIRED_TEXT: &[u8; 46] = b"\0\x0e\0\x00\0\x03\0\x02\0\x0C\0 \0U\0n\0r\0e\0q\0u\0i\0r\0e\0d\0 \0\x0e\0\x00\0\x03\0\x02\xFF\xFF\0\0";
-
-#[no_mangle]
-fn rando_text_command_handler(
-    _event_flow_mgr: *mut ActorEventFlowMgr,
-    p_flow_element: *const FlowElement,
-) {
-    let flow_element = unsafe { &*p_flow_element };
-    match flow_element.param3 {
-        71 => {
-            let dungeon_index = flow_element.param1;
-            let completion_storyflag = flow_element.param2;
-            let key_count = if dungeon_index == 14
-            // ET
-            {
-                unsafe { getKeyPieceCount() }
-            } else {
-                dungeon_global_key_count(dungeon_index)
-            };
-            text_manager_set_num_args(&[key_count as u32]);
-            let map_and_bk = unsafe { (*dungeonflag_global(dungeon_index))[0] };
-            let bk_text = match map_and_bk & 0x82 {
-                0x80 => OBTAINED_TEXT.as_ptr(),
-                0x82 => OBTAINED_TEXT.as_ptr(),
-                _ => UNOBTAINED_TEXT.as_ptr(),
-            };
-            let map_text = match map_and_bk & 0x82 {
-                0x02 => OBTAINED_TEXT.as_ptr(),
-                0x82 => OBTAINED_TEXT.as_ptr(),
-                _ => UNOBTAINED_TEXT.as_ptr(),
-            };
-            text_manager_set_string_arg(bk_text as *const c_void, 0);
-            text_manager_set_string_arg(map_text as *const c_void, 1);
-
-            let completed_text = if completion_storyflag == 0xFFFF {
-                UNREQUIRED_TEXT.as_ptr()
-            } else if storyflag_check(completion_storyflag) {
-                COMPLETE_TEXT.as_ptr()
-            } else {
-                INCOMPLETE_TEXT.as_ptr()
-            };
-            text_manager_set_string_arg(completed_text as *const c_void, 2);
-        },
-        72 => {
-            let caves_key = dungeon_global_key_count(9);
-            let caves_key_text = if caves_key == 1 {
-                OBTAINED_TEXT.as_ptr()
-            } else {
-                UNOBTAINED_TEXT.as_ptr()
-            };
-            text_manager_set_string_arg(caves_key_text as *const c_void, 0);
-
-            let spiral_charge_obtained = 364; // story flag for spiral charge
-            let spiral_charge_text = if storyflag_check(spiral_charge_obtained) {
-                OBTAINED_TEXT.as_ptr()
-            } else {
-                UNOBTAINED_TEXT.as_ptr()
-            };
-            text_manager_set_string_arg(spiral_charge_text as *const c_void, 1);
-
-            let life_tree_fruit_obtained = 198; // item flag for life tree fruit
-            let life_tree_fruit_text = if itemflag_check(life_tree_fruit_obtained) {
-                OBTAINED_TEXT.as_ptr()
-            } else {
-                UNOBTAINED_TEXT.as_ptr()
-            };
-            text_manager_set_string_arg(life_tree_fruit_text as *const c_void, 2);
-
-            // Tadtones obtained.
-            text_manager_set_num_args(&[storyflag_get_value(953) as u32]);
-        },
-        73 => send_to_start(),
-        74 => {
-            // Increment storyflag counter
-            let flag = flow_element.param1;
-            let increment = flow_element.param2;
-
-            storyflag_set_to_value(flag, storyflag_get_value(flag) + increment);
-        },
-        75 => {
-            // Have collected all tadtone groups?
-            let tadtone_groups_left: u32 = 17_u16.saturating_sub(storyflag_get_value(953)).into();
-            text_manager_set_num_args(&[tadtone_groups_left]);
-            unsafe {
-                (*_event_flow_mgr).result_from_previous_check = tadtone_groups_left;
-            }
-        },
-        _ => (),
-    }
-}
-
-#[no_mangle]
-fn textbox_a_pressed_or_b_held() -> bool {
-    if is_pressed(A) || is_down(B) {
-        return true;
-    }
-    return false;
-}
-
-#[no_mangle]
-fn set_goddess_sword_pulled_scene_flag() {
-    // Set story flag 951 (Raised Goddess Sword in Goddess Statue).
-    storyflag_set_to_1(951);
-}
-
-fn simple_rng(rng: &mut u32) -> u32 {
-    *rng = rng.wrapping_mul(1664525).wrapping_add(1013904223);
-    *rng
-}
-
-#[no_mangle]
-fn randomize_boss_key_start_pos(ptr: *mut u16, mut seed: u32) {
-    // 6 dungeons, each having a Vec3s which is just 3 u16 (or rather i16)
-    let angles = unsafe { slice::from_raw_parts_mut(ptr, 3 * 6) };
-    for angle in angles.iter_mut() {
-        *angle = simple_rng(&mut seed) as u16;
-    }
-}
-
-#[no_mangle]
-fn get_item_arc_name(
-    oarc_mgr: *const c_void,
-    vanilla_item_str: *const c_char,
-    item_id: u32,
-) -> *const c_void {
-    let mut oarc_name;
-
-    match item_id {
-        214 => oarc_name = cstr!("Onp").as_ptr(),         // tadtone
-        215 => oarc_name = cstr!("DesertRobot").as_ptr(), // scrapper
-        _ => oarc_name = vanilla_item_str,
-    }
-
-    return unsafe { getModelDataFromOarc(oarc_mgr, oarc_name) };
-}
-
-#[no_mangle]
-fn get_item_model_name_ptr(item_id: u32) -> *const c_char {
-    match item_id {
-        214 => return cstr!("OnpB").as_ptr(),        // tadtone
-        215 => return cstr!("DesertRobot").as_ptr(), // scrapper
-        _ => return core::ptr::null(),
-    }
-}
-
-#[no_mangle]
-fn enforce_loftwing_speed_cap(loftwing_ptr: *mut AcOBird) {
-    let loftwing = unsafe { &mut *loftwing_ptr };
-    let mut is_in_levias_fight = false;
-    if unsafe { &SPAWN_SLAVE.name[..4] } == b"F023"
-        && storyflag_check(368 /* Pumpkin soup delivered */)
-        && !storyflag_check(200 /* Levias explains SotH quest */)
-    {
-        let levias_ptr = unsafe {
-            findActorByActorType(184 /* NusiB */, ptr::null())
-        };
-        if !levias_ptr.is_null() {
-            if unsafe { checkXZDistanceFromLink(levias_ptr, 20_000f32) } {
-                is_in_levias_fight = true;
-            }
-        }
-    }
-    let in_spiral_charge_training = SpecialMinigameState::SpiralChargeTutorial.is_current();
-    let b_held = unsafe { INPUT_BUFFER } & 0x0400_0000 != 0;
-    let cap = if is_in_levias_fight || in_spiral_charge_training || b_held {
-        80f32
-    } else {
-        350f32
->>>>>>> 1c18ae55
     };
     ($($arg:tt)*) => {{
         $crate::utils::printf::debug_print(format_args_nl!($($arg)*));
