--- conflicted
+++ resolved
@@ -12,13 +12,10 @@
 
 import nlzss11
 from sslib import AllPatcher, U8File
-<<<<<<< HEAD
-from sslib.utils import write_bytes_create_dirs, encodeBytes, write_str, write_u16
-=======
 from sslib.utils import write_bytes_create_dirs, encodeBytes
+from sslib.fs_helpers import write_str, write_u16
 from sslib.dol import DOL
 from sslib.rel import REL
->>>>>>> 8612798c
 from paths import RANDO_ROOT_PATH
 from tboxSubtypes import tboxSubtypes
 
@@ -1389,10 +1386,10 @@
             for shopindex, (itemid, arcname, modelname) in self.shoppatches.items():
                 # item id
                 current_shop_entry_offset = SHOP_LIST_OFFSET + ENTRY_SIZE * shopindex
-                write_u16(rel_bio, itemid, current_shop_entry_offset + 0xC)
-                write_str(rel_bio, arcname, 30, current_shop_entry_offset + 0x16)
+                write_u16(rel_bio, current_shop_entry_offset + 0xC, itemid)
+                write_str(rel_bio, current_shop_entry_offset + 0x16, arcname, 30)
                 # extra 2 bytes are probably padding, zero them anyways
-                write_str(rel_bio, modelname, 32, current_shop_entry_offset + 0x34)
+                write_str(rel_bio, current_shop_entry_offset + 0x34, modelname, 32)
             rel_arc.set_file_data(f'rels/d_a_shop_sampleNP.rel', rel_bio.getbuffer())
             rel_modified = True
         if rel_modified:
