--- conflicted
+++ resolved
@@ -871,12 +871,8 @@
     def do_all_gamepatches(self):
         self.load_base_patches()
         self.add_entrance_rando_patches()
-<<<<<<< HEAD
+        self.add_trial_rando_patches()
         if self.placement_file.options["shop-mode"] != "Vanilla":
-=======
-        self.add_trial_rando_patches()
-        if self.rando.options["shop-mode"] != "Vanilla":
->>>>>>> 7f299123
             self.shopsanity_patches()
         self.do_build_arc_cache()
         self.add_startitem_patches()
@@ -1141,7 +1137,7 @@
             )
 
     def add_trial_rando_patches(self):
-        for trial_gate, trial in self.rando.trial_connections.items():
+        for trial_gate, trial in self.placement_file.trial_connections.items():
             trial_gate_stage, trial_gate_room, trial_gate_scen = TRIAL_GATE_STAGES[
                 trial_gate
             ]
@@ -1384,41 +1380,7 @@
             inventory_text,
             hintname,
         ) in trial_checks.items():
-<<<<<<< HEAD
             useful_text = self.placement_file.trial_hints[hintname]
-=======
-            trial_gate = SILENT_REALM_CHECKS[trial_check_name]
-            randomized_trial = self.rando.trial_connections[trial_gate]
-            randomized_trial_check = [
-                trial for trial in trial_checks if trial.startswith(randomized_trial)
-            ].pop()
-            item = self.rando.logic.done_item_locations[randomized_trial_check]
-            hint_mode = self.rando.options["song-hints"]
-            if hint_mode == "Basic":
-                if item in self.rando.logic.all_progress_items:
-                    useful_text = "\nYou might need what it reveals..."
-                    # print(f'{item} in {trial_check} is useful')
-                else:
-                    useful_text = "\nIt's probably not too important..."
-                    # print(f'{item} in {trial_check} is not useful')
-            elif hint_mode == "Advanced":
-                if trial_check_name in self.rando.woth_locations:
-                    useful_text = (
-                        "\nYour <b+<spirit>> will grow by completing this trial"
-                    )
-                elif item in self.rando.logic.all_progress_items:
-                    useful_text = "\nYou might need what it reveals..."
-                else:
-                    # barren
-                    useful_text = "\nIt's probably not too important..."
-            elif hint_mode == "Direct":
-                useful_text = f"\nThey say this trial rewards those who\ncomplete it with\n<r<{item}>>"
-            else:
-                useful_text = (
-                    "\nSomething went wrong when generating song hints.\n"
-                    "Please report this in #rando-bugs in the SSR Discord"
-                )
->>>>>>> 7f299123
             find_event("003-ItemGet", obtain_text_name)["text"] += useful_text
             self.eventpatches["003-ItemGet"].append(
                 {
@@ -1740,7 +1702,7 @@
                     bzs["LAY "][f"l{layer}"],
                     itemid,
                     objid,
-                    self.rando.trial_connections,
+                    self.placement_file.trial_connections,
                 )
             else:
                 RANDO_PATCH_FUNCS[objname](bzs["LAY "][f"l{layer}"], itemid, objid)
