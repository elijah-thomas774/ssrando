from pathlib import Path
import random
from collections import OrderedDict, defaultdict
from pprint import pprint

import yaml
import json
from io import BytesIO
from enum import IntEnum
from typing import Optional
import re

import nlzss11
from sslib import AllPatcher, U8File
from sslib.utils import write_bytes_create_dirs, encodeBytes
from paths import RANDO_ROOT_PATH
from tboxSubtypes import tboxSubtypes

from logic.logic import Logic

TOTAL_STAGE_FILES = 369
TOTAL_EVENT_FILES = 6

# arc cache, main.dol, rels, objectpack
GAMEPATCH_TOTAL_STEP_COUNT = TOTAL_EVENT_FILES + TOTAL_STAGE_FILES + 4

DEFAULT_SOBJ = OrderedDict(
    params1 = 0,
    params2 = 0,
    posx = 0,
    posy = 0,
    posz = 0,
    sizex = 0,
    sizey = 0,
    sizez = 0,
    anglex = 0,
    angley = 0,
    anglez = 0,
    id = 0,
    name = "",
)

DEFAULT_OBJ = OrderedDict(
    params1 = 0,
    params2 = 0,
    posx = 0,
    posy = 0,
    posz = 0,
    anglex = 0,
    angley = 0,
    anglez = 0,
    id = 0,
    name = "",
)

DEFAULT_SCEN = OrderedDict(
    name = "",
    room = 0,
    layer = 0,
    entrance = 0,
    byte4 = 0,
    byte5 = 0,
    flag6 = 0,
    zero = 0,
    flag8 = 0
)

# cutscenes to use to set storyflags, sceneflags and itemflags
START_CUTSCENES = [
    # stage, room, eventindex
    ('F000',0,22),
    ('F000',0,23),
    ('F001r',1,2),
    ('F405',0,0),
]

START_ITEM_STORYFLAGS = {
    "Emerald Tablet": 46,
    "Ruby Tablet": 47,
    "Amber Tablet": 48,
}

# The stage name of each dungeon
DUNGEON_STAGES = {
    'Skyview': 'D100',
    'Ancient Cistern': 'D101',
    'Earth Temple': 'D200',
    'Fire Sanctuary': 'D201',
    'Lanayru Mining Facility': 'D300',
    'Sandship': 'D301',
    'Skykeep': 'D003_7'
}

# The stage for each map where there are dungeon entrances
DUNGEON_ENTRANCE_STAGES = {
    "Dungeon Entrance In Deep Woods": "F101",
    "Dungeon Entrance In Lake Floria": 'F102_1',
    "Dungeon Entrance In Eldin Volcano": "F200",
    "Dungeon Entrance In Volcano Summit": 'F201_3',
    "Dungeon Entrance In Lanayru Desert": 'F300',
    "Dungeon Entrance In Sand Sea": 'F301_1',
    "Dungeon Entrance On Skyloft": 'F000',
}

# The index of the SCEN inside of the stage
ENTRANCE_MAP_SCEN_INDEX = {
    'F101': 1,
    'F102_1': 1,
    'F200': 0,
    'F201_3': 1,
    'F300': 5,
    'F301_1': 1,
    'F000': 48
}

# The room on the map the entrance is on where the SCEN is located
ENTRANCE_MAP_ROOM = {
    'F101': 0,
    'F102_1': 0,
    'F200': 4,
    'F201_3': 0,
    'F300': 0,
    'F301_1': 0,
    'F000': 0
}

DUNGEON_ENTRANCES = {
    # stage, layer, room, entrance
    'Skyview': ('D100', 0, 0, 0),
    'Earth Temple': ('D200', 0, 1, 0),
    'Lanayru Mining Facility': ('D300', 0, 0, 0),
    'Ancient Cistern': ('D101', 0, 0, 0),
    'Sandship': ('D301', 1, 0, 0),
    'Fire Sanctuary': ('D201', 0, 0, 0),
    'Skykeep': ('D003_7', 0, 0, 4),
}

DUNGEON_EXIT_SCENS = {
    # stage, room, index
    'Skyview': [('D100', 0, 0), ('D100', 0, 2), ('D100', 2, 0), ('D100', 5, 0), ('D100', 9, 0),
                ('B100_1', 0, 1), ('B100_1', 0, 4)],
    'Earth Temple': [('D200', 1, 0), ('D200', 1, 1), ('D200', 2, 0), ('D200', 4, 2),
                     ('B210', 0, 0)],
    'Lanayru Mining Facility': [('D300', 0, 0), ('D300', 0, 1), ('D300', 5, 4),
                                ('D300_1', 0, 0), ('D300', 0, 1), ('D300', 5, 4),
                                ('B300', 0, 1),
                                ('F300_5', 0, 1)],
                                # ('F300_4', 0, 5)],  # ToT exit patch after harp CS
    'Ancient Cistern': [('D101', 0, 2), ('D101', 0, 3), ('D101', 3, 1), ('D101', 4, 2), ('D101', 5, 0),
                        ('B101_1', 0, 1), ('B101_1', 0, 3)],
    'Sandship': [('D301', 0, 0), ('D301', 0, 1), ('D301', 1, 2), ('D301', 2, 0), ('D301', 6, 0), ('D301', 9, 1),
                 ('D301', 12, 0), ('D301', 13, 0),
                 ('B301', 0, 1), ('B301', 0, 4)],
    'Fire Sanctuary': [('D201', 0, 1), ('D201', 3, 2), ('D201', 10, 2),
                       ('D201_1', 1, 0),
                       ('B201_1', 0, 2)],
    'Skykeep': [('D003_0', 0, 0), ('D003_0', 0, 1), ('D003_0', 0, 3),
                ('D003_1', 0, 0), ('D003_1', 0, 1), ('D003_1', 0, 2),
                ('D003_2', 0, 0), ('D003_2', 0, 1), ('D003_2', 0, 3),
                ('D00_3', 0, 0), ('D00_3', 0, 1), ('D00_3', 0, 3),
                ('D00_4', 0, 0), ('D00_4', 0, 1), ('D00_4', 0, 2),
                ('D00_5', 0, 0), ('D00_5', 0, 1), ('D00_5', 0, 2),
                ('D00_6', 0, 0), ('D00_6', 0, 1), ('D00_6', 0, 2),
                ('D00_7', 0, 0), ('D00_7', 0, 1), ('D00_7', 0, 2),
                ('D00_8', 0, 0)],
}

DUNGEON_EXITS = {
    # layer, room, entrance
    'F101': (0, 0, 1),
    'F102_1': (0, 0, 6),
    'F200': (0, 4, 1),
    'F201_3': (0, 0, 1),
    'F300': (0, 0, 5),
    'F301_1': (0, 0, 4),
    'F000': (0, 0, 53)
}

PROGRESSIVE_SWORD_STORYFLAGS = [906, 907, 908, 909, 910, 911]
PROGRESSIVE_SWORD_ITEMIDS = [10, 11, 12, 9, 13, 14]

class FlagEventTypes(IntEnum):
    SET_STORYFLAG = 0,
    UNSET_STORYFLAG = 1,
    SET_SCENEFLAG = 2,
    UNSET_SCENEFLAG = 3,
    SET_ZONEFLAG = 4,
    UNSET_ZONEFLAG = 5,
    SET_TEMPFLAG = 28,
    UNSET_TEMPFLAG = 29,

class FlagSwitchTypes(IntEnum):
    CHOICE = 0,
    STORYFLAG = 3,
    ZONEFLAG = 5,
    SCENEFLAG = 6,
    TEMPFLAG = 9,

def entrypoint_hash(name: str, entries: int) -> int:
    hash = 0
    for char in name:
        hash = (hash * 0x492 + ord(char)) & 0xFFFFFFFF
    return hash % entries

def make_switch(subtype: FlagSwitchTypes, arg: int):
    if subtype == FlagSwitchTypes.CHOICE:
        p2 = 0
        p3 = arg # number of choices
    else:
        p2 = arg
        p3 = subtype.value
    return OrderedDict(
        type = "switch",
        subType = 6,
        param1 = 0,
        param2 = p2,
        next = -1,
        param3 = p3,
        param4 = -1,
        param5 = -1,
    )

def make_give_item_event(item):
    return OrderedDict(
        type = "type3",
        subType = 0,
        param1 = 0,
        param2 = item,
        next = -1,
        param3 = 9,
        param4 = 0,
        param5 = 0,
    )

def make_flag_event(subtype: FlagEventTypes, flag):
    if subtype == FlagEventTypes.SET_STORYFLAG or subtype == FlagEventTypes.UNSET_STORYFLAG:
        st = 0
        p1 = 0
        p2 = flag
    else:
        st = 1
        p1 = flag
        p2 = 0
    return OrderedDict(
        type = "type3",
        subType = st,
        param1 = p1,
        param2 = p2,
        next = -1,
        param3 = subtype.value,
        param4 = 0,
        param5 = 0,
    )

def add_msbf_branch(msbf, switch, branchpoints):
    branch_index = len(msbf['FLW3']['branch_points'])
    msbf['FLW3']['branch_points'].extend(branchpoints)
    switch['param4'] = len(branchpoints)
    switch['param5'] = branch_index
    msbf['FLW3']['flow'].append(switch)

def make_progressive_item(msbf, base_item_start, item_text_indexes, item_ids, storyflags):
    if len(item_text_indexes) != len(storyflags) or len(item_text_indexes) != len(item_ids):
        raise Exception("item_text_indexes should be the same length as storyflags!")
    flow_idx = len(msbf['FLW3']['flow'])
    msbf['FLW3']['flow'][base_item_start]['next'] = flow_idx
    index = len(item_text_indexes) - 1 # start from the highest upgrade
    # first, check if the storyflag of the previous upgrade is set
    # if yes, set the storyflag for this upgrade, give the upgrade and jump to that upgrade's text
    # otherwise check the next upgrade storyflag. If no storyflag is set, set the lowest upgrades storyflag
    # but no need to give that item since it's that items event that is hijacked
    for index in range(len(item_text_indexes)-1, 0, -1):
        branch = make_switch(FlagSwitchTypes.STORYFLAG, storyflags[index-1])
        add_msbf_branch(msbf, branch, [flow_idx+1, flow_idx+3])
        event = make_give_item_event(item_ids[index])
        event['next'] = flow_idx + 2
        msbf['FLW3']['flow'].append(event)
        event = make_flag_event(FlagEventTypes.SET_STORYFLAG, storyflags[index])
        event['next'] = item_text_indexes[index]
        msbf['FLW3']['flow'].append(event)
        flow_idx += 3
    event = make_flag_event(FlagEventTypes.SET_STORYFLAG, storyflags[0])
    event['next'] = item_text_indexes[0]
    msbf['FLW3']['flow'].append(event)

# check highest
def highest_objid(bzs):
    max_id = 0
    for layer in bzs.get('LAY ',{}).values():
        if len(layer) == 0:
            continue
        for objtype in ['OBJS','OBJ ','SOBS','SOBJ','STAS','STAG','SNDT','DOOR']:
            if objtype in layer:
                id = layer[objtype][-1]['id'] & 0x3FF
                if id != 0x3FF: # aparently some objects have the max id?
                    max_id = max(max_id, id)
    return max_id

def mask_shift_set(value, mask, shift, new_value):
    """
    Replace new_value in value, by applying the mask after the shift
    """
    new_value = new_value & mask
    return (value & ~(mask << shift)) | (new_value << shift)

def try_patch_obj(obj, key, value):
    if obj['name'].startswith('Npc'):
        if key == 'trigstoryfid':
            obj['params1'] = mask_shift_set(obj['params1'], 0x7FF, 10, value)
        elif key == 'untrigstoryfid':
            obj['params1'] = mask_shift_set(obj['params1'], 0x7FF, 21, value)
        elif key == 'talk_behaviour':
            obj['anglez'] = value
        elif obj['name'] == 'NpcTke':
            if key == 'trigscenefid':
                obj['anglex'] = mask_shift_set(obj['anglex'], 0xFF, 0, value)
            elif key == 'untrigscenefid':
                obj['anglex'] = mask_shift_set(obj['anglex'], 0xFF, 8, value)
            else:
                print(f'ERROR: unsupported key "{key}" to patch for object {obj}')
        else:
            print(f'ERROR: unsupported key "{key}" to patch for object {obj}')
    elif obj['name'] == 'TBox':
        if key == 'spawnscenefid':
            obj['params1'] = mask_shift_set(obj['params1'], 0xFF, 20, value)
        elif key == 'setscenefid':
            obj['anglex'] = mask_shift_set(obj['anglex'], 0xFF, 0, value)
        elif key == 'itemid':
            obj['anglez'] = mask_shift_set(obj['anglez'], 0x1FF, 0, value)
        else:
            print(f'ERROR: unsupported key "{key}" to patch for object {obj}')
    elif obj['name'] == 'EvntTag':
        if key == 'trigscenefid':
            obj['params1'] = mask_shift_set(obj['params1'], 0xFF, 16, value)
        elif key == 'setscenefid':
            obj['params1'] = mask_shift_set(obj['params1'], 0xFF, 8, value)
        elif key == 'event':
            obj['params1'] = mask_shift_set(obj['params1'], 0xFF, 0, value)
        else:
            print(f'ERROR: unsupported key "{key}" to patch for object {obj}')
    elif obj['name'] == 'EvfTag':
        if key == 'trigstoryfid':
            obj['params1'] = mask_shift_set(obj['params1'], 0x7FF, 19, value)
        elif key == 'setstoryfid':
            obj['params1'] = mask_shift_set(obj['params1'], 0x7FF, 8, value)
        elif key == 'event':
            obj['params1'] = mask_shift_set(obj['params1'], 0xFF, 0, value)
        else:
            print(f'ERROR: unsupported key "{key}" to patch for object {obj}')
    elif obj['name'] == 'ScChang':
        if key == 'trigstoryfid':
            obj['anglex'] = mask_shift_set(obj['anglex'], 0x7FF, 0, value)
        elif key == 'untrigstoryfid':
            obj['anglez'] = mask_shift_set(obj['anglez'], 0x7FF, 0, value)
        elif key == 'scen_link':
            obj['params1'] = mask_shift_set(obj['params1'], 0xFF, 0, value)
        elif key == 'trigscenefid':
            obj['params1'] = mask_shift_set(obj['params1'], 0xFF, 24, value)
        else:
            print(f'ERROR: unsupported key "{key}" to patch for object {obj}')
    elif obj['name'] == 'SwAreaT':
        if key == 'setstoryfid':
            obj['anglex'] = mask_shift_set(obj['anglex'], 0x7FF, 0, value)
        elif key == 'unsetstoryfid':
            obj['anglez'] = mask_shift_set(obj['anglez'], 0x7FF, 0, value)
        elif key == 'setscenefid':
            obj['params1'] = mask_shift_set(obj['params1'], 0xFF, 0, value)
        elif key == 'unsetscenefid':
            obj['params1'] = mask_shift_set(obj['params1'], 0xFF, 8, value)
        else:
            print(f'ERROR: unsupported key "{key}" to patch for object {obj}')
    else:
        print(f'ERROR: unsupported object to patch {obj}')

def patch_tbox_item(tbox: OrderedDict, itemid: int):
    origitemid = tbox['anglez'] & 0x1FF
    boxtype = tboxSubtypes[origitemid]
    tbox['anglez'] = mask_shift_set(tbox['anglez'], 0x1FF, 0, itemid)
    # code has been patched, to interpret this part of params1 as boxtype
    tbox['params1'] = mask_shift_set(tbox['params1'], 0x3, 4, boxtype)

def patch_item_item(itemobj: OrderedDict, itemid: int):
    itemobj['params1'] = mask_shift_set(itemobj['params1'], 0xFF, 0, itemid)
    # subtype 9, this acts like hearpieces and force being collected with a textbox
    itemobj['params1'] = mask_shift_set(itemobj['params1'], 0xF, 0x14, 9)

# these are not treasure chests, but instead only used for the hp in zeldas room
def patch_chest_item(chest: OrderedDict, itemid: int):
    chest['params1'] = mask_shift_set(chest['params1'], 0xFF, 8, itemid)

# code has been patched to use this part of params1 as itemid
def patch_heart_co(heart_co: OrderedDict, itemid: int):
    heart_co['params1'] = mask_shift_set(heart_co['params1'], 0xFF, 16, itemid)

# code has been patched to use this part of params1 as itemid
def patch_chandelier_item(chandel: OrderedDict, itemid: int):
    chandel['params1'] = mask_shift_set(chandel['params1'], 0xFF, 8, itemid)

def patch_soil_item(soil: OrderedDict, itemid: int):
    # match key piece soils in all ways but keep sceneflag
    soil['params1'] = (soil['params1'] & 0xFF0) | 0xFF0B1004
    # code has been patched to use the first byte of params2 as itemid, but only
    # if it would have been a key piece otherwise
    soil['params2'] = mask_shift_set(soil['params2'], 0xFF, 0x18, itemid)

def patch_trial_item(trial: OrderedDict, itemid: int):
    trial['params1'] = mask_shift_set(trial['params1'], 0xFF, 0x18, itemid)

def patch_key_bokoblin_item(boko: OrderedDict, itemid: int):
    boko['params2'] = mask_shift_set(boko['params2'], 0xFF, 0x0, itemid)



# not treasure chest, wardrobes you can open, used for zelda room HP
def rando_patch_chest(bzs: OrderedDict, itemid: int, id: str):
    id = int(id)
    chest = next(filter(lambda x: x['name'] == 'chest' and (x['params1'] & 0xFF) == id, bzs['OBJ ']))
    patch_chest_item(chest, itemid)

def rando_patch_heartco(bzs: OrderedDict, itemid: int, id: str):
    obj = next(filter(lambda x: x['name'] == 'HeartCo', bzs['OBJ '])) # there is only one heart container at a time
    patch_heart_co(obj, itemid)

def rando_patch_warpobj(bzs: OrderedDict, itemid: int, id: str):
    obj = next(filter(lambda x: x['name'] == 'WarpObj', bzs['OBJ '])) # there is only one trial exit at a time
    patch_trial_item(obj, itemid)

def rando_patch_tbox(bzs: OrderedDict, itemid: int, id: str):
    id = int(id)
    tboxs = list(filter(lambda x: x['name'] == 'TBox' and (x['anglez']>>9) == id, bzs['OBJS']))
    if len(tboxs) == 0:
        print(tboxs)
    obj = tboxs[0] # anglez >> 9 is chest id
    patch_tbox_item(obj, itemid)

def rando_patch_item(bzs: OrderedDict, itemid: int, id: str):
    id = int(id)
    obj = next(filter(lambda x: x['name'] == 'Item' and ((x['params1'] >> 10) & 0xFF) == id, bzs['OBJ '])) # (params1 >> 10) & 0xFF is sceneflag
    patch_item_item(obj, itemid)

def rando_patch_chandelier(bzs: OrderedDict, itemid: int, id: str):
    obj = next(filter(lambda x: x['name'] == 'Chandel', bzs['OBJ ']))
    patch_chandelier_item(obj, itemid)

def rando_patch_soil(bzs: OrderedDict, itemid: int, id: str):
    id = int(id)
    obj = next(filter(lambda x: x['name'] == 'Soil' and ((x['params1'] >> 4) & 0xFF) == id, bzs['OBJ '])) # (params1 >> 4) & 0xFF is sceneflag
    patch_soil_item(obj, itemid)

def rando_patch_bokoblin(bzs: OrderedDict, itemid: int, id: str):
    id = int(id, 0)
    obj = next(filter(lambda x: x['name'] == 'EBc' and x['id']== id, bzs['OBJ ']))
    patch_key_bokoblin_item(obj, itemid)

# functions, that patch the object, they take: the bzs of that layer, the item id and optionally an id, then patches the object in place
RANDO_PATCH_FUNCS = {
    'chest': rando_patch_chest,
    'HeartCo': rando_patch_heartco,
    'WarpObj': rando_patch_warpobj,
    'TBox': rando_patch_tbox,
    'Item': rando_patch_item,
    'Chandel': rando_patch_chandelier,
    'Soil': rando_patch_soil,
    'EBc': rando_patch_bokoblin,
    'Tbox': rando_patch_tbox,
}

def get_patches_from_location_item_list(all_checks, filled_checks):
    with (RANDO_ROOT_PATH / 'items.yaml').open() as f:
        items = yaml.safe_load(f)
    by_item_name=dict((x['name'],x) for x in items)

    # make sure dungeon items exist
    DUNGEONS = ['SW', 'ET', 'LMF', 'AC', 'SS', 'FS', 'SK', 'LanayruCaves'] # caves has a key, no spaces because the randomizer splits by spaces
    for dungeon in DUNGEONS:
        by_item_name[f'{dungeon} Small Key'] = by_item_name['Small Key']
        by_item_name[f'{dungeon} Map'] = by_item_name['Map']
    # (stage, room) -> (object name, layer, id?, itemid)
    stagepatchv2 = defaultdict(list)
    # (stage, layer) -> oarc
    stageoarcs = defaultdict(set)
    # # eventfile: (line, itemid)
    eventpatches = defaultdict(list)

    stage_re = re.compile(r'stage/(?P<stage>[^/]+)/r(?P<room>[0-9]+)/l(?P<layer>[0-9]+)/(?P<objname>[a-zA-Z]+)(/(?P<objid>[^/]+))?')
    event_re = re.compile(r'event/(?P<eventfile>[^/]+)/(?P<eventid>[^/]+)')
    oarc_re = re.compile(r'oarc/(?P<stage>[^/]+)/l(?P<layer>[^/]+)')

    for checkname, itemname in filled_checks.items():
        # single gratitude crystals aren't randomized
        if itemname == 'Gratitude Crystal':
            continue
        check = all_checks[checkname]
        item = by_item_name[itemname]
        for path in check['Paths']:
            stage_match = stage_re.match(path)
            event_match = event_re.match(path)
            oarc_match = oarc_re.match(path)
            if stage_match:
                stage = stage_match.group('stage')
                room = int(stage_match.group('room'))
                layer = int(stage_match.group('layer'))
                objname = stage_match.group('objname')
                objid = stage_match.group('objid')
                oarc = item['oarc']
                if oarc:
                    if isinstance(oarc, list):
                        for o in oarc:
                            stageoarcs[(stage, layer)].add(o)
                    else:
                        stageoarcs[(stage, layer)].add(oarc)
                stagepatchv2[(stage, room)].append((objname, layer, objid, item['id']))
            elif event_match:
                eventfile = event_match.group('eventfile')
                eventid = event_match.group('eventid')
                eventpatches[eventfile].append((eventid, item['id']))
            elif oarc_match:
                stage = oarc_match.group('stage')
                layer = int(oarc_match.group('layer'))
                oarc = item['oarc']
                if oarc:
                    if isinstance(oarc, list):
                        for o in oarc:
                            stageoarcs[(stage, layer)].add(o)
                    else:
                        stageoarcs[(stage, layer)].add(oarc)
            else:
                print(f'ERROR: {path} didn\'t match any regex!')
    return stagepatchv2, stageoarcs, eventpatches

def get_entry_from_bzs(bzs: OrderedDict, objdef: dict, remove: bool=False) -> Optional[OrderedDict]:
    id = objdef.get('id',None)
    index = objdef.get('index',None)
    layer = objdef.get('layer', None)
    objtype = objdef['objtype'].ljust(4) # OBJ has an whitespace but thats was too error prone for the yaml, so just pad it here
    if layer is None:
        objlist = bzs[objtype]
    else:
        objlist = bzs['LAY '][f'l{layer}'][objtype]
    if not id is None:
        objs = [x for x in objlist if x['id'] == id]
        if len(objs) != 1:
            print(f'Error finding object: {json.dumps(objdef)}')
            return None
        obj = objs[0]
        if remove:
            objlist.remove(obj)
    elif not index is None:
        if index >= len(objlist):
            print(f'Error lisError list index out of range: {json.dumps(objdef)}')
            return None
        if remove:
            obj = objlist.pop(index)
        else:
            obj = objlist[index]
    else:
        print(f'ERROR: neither id nor index given for object {json.dumps(objdef)}')
        return None
    return obj

def do_gamepatches(rando):
    patcher = AllPatcher(
        actual_extract_path=rando.actual_extract_path,
        modified_extract_path=rando.modified_extract_path,
        oarc_cache_path=rando.oarc_cache_path,
        copy_unmodified=False)
    with (RANDO_ROOT_PATH / "patches.yaml").open() as f:
        patches = yaml.safe_load(f)
    with (RANDO_ROOT_PATH / "eventpatches.yaml").open() as f:
        eventpatches = yaml.safe_load(f)

    for entrance, dungeon in rando.entrance_connections.items():
        entrance_stage = DUNGEON_ENTRANCE_STAGES[entrance]
        dungeon_stage, layer, room, entrance_index = DUNGEON_ENTRANCES[dungeon]
        # patch dungeon entrance
        patches.get(entrance_stage).append({
            'name': 'Dungeon entrance patch - ' + entrance + " to " + dungeon,
            'type': 'objpatch',
            'index': ENTRANCE_MAP_SCEN_INDEX[entrance_stage],
            'room': ENTRANCE_MAP_ROOM[entrance_stage],
            'objtype': 'SCEN',
            'object': {
                'name': dungeon_stage,
                'layer': layer,
                'room': room,
                'entrance': entrance_index
            }
        })

        # handle the extra loading zone to the dungeon in Sand Sea from Ancient Harbor
        # yes I know there was probably a better way to do this but it's a one off special case
        if entrance == 'Dungeon Entrance In Sand Sea':
            patches.get('F301').append({
                'name': 'Dungeon entrance patch - Ancient Harbor to ' + dungeon,
                'type': 'objpatch',
                'index': 0,
                'room': 0,
                'objtype': 'SCEN',
                'object': {
                    'name': dungeon_stage,
                    'layer': layer,
                    'room': room,
                    'entrance': entrance_index
                }
            })
            patches.get('F301').append({
                'name': 'Dungeon entrance patch - Ancient Harbor to ' + dungeon,
                'type': 'objpatch',
                'index': 4,
                'room': 0,
                'objtype': 'SCEN',
                'object': {
                    'name': dungeon_stage,
                    'layer': layer,
                    'room': room,
                    'entrance': entrance_index
                }
            })
        # LMF needs to stay tied to ToT inorder for dungeon completion to work
        # To accomplish this, the exit into the Harp CS from LMF remains unpatched, but after the Harp CS
        # An exit is triggered back to the correct dungeon entrance
        if dungeon == 'Lanayru Mining Facility':
            # First patch the existing event patch to continue the flow to the new patch
            # cs_patch = next(filter(lambda x: x['name'] == 'to rando dungeons completed check', eventpatches['400-Desert']))
            # cs_patch['flow']['next'] = 'Return to Dungeon Entrance after Harp CS'
            # Add the new SCEN so it does not also have to be patched to avoid index error
            exit_layer, exit_room, exit_entrance = DUNGEON_EXITS[entrance_stage]
            patches.get('F300_4').append({
                'name': 'Extra SCEN change for after Harp CS',
                'type': 'objadd',
                'room': 0,
                'index': 5,
                'objtype': 'SCEN',
                'object': {
                    'name': entrance_stage,
                    'room': exit_room,
                    'layer': exit_layer,
                    'entrance': exit_entrance,
                    'byte4': 2,
                    'byte5': 0,
                    'flag6': 0,
                    'zero': 0,
                    'flag8': 0
                }
            })
        # patch all the exits for the dungeon
        for scen_stage, scen_room, scen_index in DUNGEON_EXIT_SCENS[dungeon]:
            exit_layer, exit_room, exit_entrance = DUNGEON_EXITS[entrance_stage]
            if scen_stage not in patches:
                patches[scen_stage] = []
            patches.get(scen_stage).append({
                'name': 'Dungeon exit patch - ' + entrance + " to " + dungeon,
                'type': 'objpatch',
                'index': scen_index,
                'room': scen_room,
                'objtype': 'SCEN',
                'object': {
                    'name': entrance_stage,
                    'layer': 0,
                    'room': exit_room,
                    'entrance': exit_entrance
                }
            })

    rando.progress_callback('building arc cache...')

    with (RANDO_ROOT_PATH / "extracts.yaml").open() as f:
        extracts = yaml.safe_load(f)
    patcher.create_oarc_cache(extracts)

    def filter_option_requirement(entry):
        return not (isinstance(entry, dict) and 'onlyif' in entry \
            and not rando.logic.check_logical_expression_string_req(entry['onlyif']))

    filtered_storyflags = []
    for storyflag in patches['global']['startstoryflags']:
        # conditionals are an object
        if not isinstance(storyflag, int):
            if filter_option_requirement(storyflag):
                storyflag = storyflag['storyflag']
            else:
                continue
        filtered_storyflags.append(storyflag)

    # filter startstoryflags
    patches['global']['startstoryflags'] = filtered_storyflags

    # Add sword story/itemflags if required
    start_sword_count = rando.starting_items.count('Progressive Sword')
    for i in range(start_sword_count):
        patches['global']['startstoryflags'].append(PROGRESSIVE_SWORD_STORYFLAGS[i])
    if start_sword_count > 0:
        patches['global']['startitems'].append(PROGRESSIVE_SWORD_ITEMIDS[start_sword_count-1])

    # if 'Sailcloth' in rando.starting_items:
    #     patches['global']['startstoryflags'].append(32)
    #     patches['global']['startitems'].append(15)

<<<<<<< HEAD

=======
    if 'Progressive Pouch' in rando.starting_items:
        patches['global']['startstoryflags'].append(30) # storyflag for pouch
        patches['global']['startstoryflags'].append(931) # rando storyflag for progressive pouch 1
        patches['global']['startitems'].append(112) # itemflag for pouch

    
>>>>>>> 4ef2558c
    rando_stagepatches, stageoarcs, rando_eventpatches = get_patches_from_location_item_list(rando.logic.item_locations, rando.logic.done_item_locations)

    # Add required dungeon patches to eventpatches
    DUNGEON_TO_EVENTFILE = {
        'Skyview': '201-ForestD1',
        'Earth Temple': '301-MountainD1',
        'Lanayru Mining Facility': '400-Desert',
        'Ancient Cistern': '202-ForestD2',
        'Sandship': '401-DesertD2',
        'Fire Sanctuary': '304-MountainD2',
    }

    REQUIRED_DUNGEON_STORYFLAGS = [902, 903, 926, 927, 928, 929]

    for i, dungeon in enumerate(rando.required_dungeons):
        dungeon_events = eventpatches[DUNGEON_TO_EVENTFILE[dungeon]]
        required_dungeon_storyflag_event = next(filter(lambda x: x['name'] == 'rando required dungeon storyflag', dungeon_events))
        required_dungeon_storyflag_event['flow']['param2'] = REQUIRED_DUNGEON_STORYFLAGS[i] # param2 is storyflag of event

    required_dungeon_count = len(rando.required_dungeons)
    # set flags for unrequired dungeons beforehand
    for required_dungeon_storyflag in REQUIRED_DUNGEON_STORYFLAGS[required_dungeon_count:]:
        patches['global']['startstoryflags'].append(required_dungeon_storyflag)

    # patch required dungeon text in
    if required_dungeon_count == 0:
        required_dungeons_text = 'No Dungeons'
    elif required_dungeon_count == 6:
        required_dungeons_text = 'All Dungeons'
    elif required_dungeon_count < 4:
        required_dungeons_text = 'Required Dungeons:\n'+('\n'.join(rando.required_dungeons))
    else:
        required_dungeons_text = 'Required: ' + ', '.join(rando.required_dungeons)

        # try to fit the text in as few lines as possible, breaking up at spaces if necessary
        cur_line = ''
        combined = ''

        for part in required_dungeons_text.split(' '):
            if len(cur_line + part) > 27: # limit of one line
                combined += cur_line + '\n'
                cur_line = part + ' '
            else:
                cur_line += part + ' '
        combined += cur_line
        required_dungeons_text = combined.strip()

    eventpatches['107-Kanban'].append({
        "name": "Knight Academy Billboard text",
        "type": "textpatch",
        "index": 18,
        "text": required_dungeons_text,
    })

    # Add storyflags for startitems (only tablets for now)
    for item in rando.starting_items:
        if item in START_ITEM_STORYFLAGS:
            patches['global']['startstoryflags'].append(START_ITEM_STORYFLAGS[item])


    # add startflags to eventpatches
    startstoryflags = patches['global'].get('startstoryflags',None)
    startsceneflags = patches['global'].get('startsceneflags',None)
    startitems = patches['global'].get('startitems',None)
    def pop_or_default(lst, default=-1):
        if len(lst) == 0:
            return default
        else:
            return lst.pop(0)
    for cs_stage, cs_room, cs_index in START_CUTSCENES:
        if not cs_stage in patches:
            patches[cs_stage] = []
        if cs_stage.startswith('F0'):
            # make sure to only set sceneflags on skyloft
            patches[cs_stage].append({
                'name': 'Startflags',
                'type': 'objpatch',
                'room': cs_room,
                'index': cs_index,
                'objtype': 'EVNT',
                'object': {
                    'item': pop_or_default(startitems),
                    'story_flag1': pop_or_default(startstoryflags),
                    'story_flag2': pop_or_default(startstoryflags),
                    'sceneflag1': pop_or_default(startsceneflags),
                    'sceneflag2': pop_or_default(startsceneflags),
                },
            })
        else:
            patches[cs_stage].append({
                'name': 'Startflags',
                'type': 'objpatch',
                'room': cs_room,
                'index': cs_index,
                'objtype': 'EVNT',
                'object': {
                    'item': pop_or_default(startitems),
                    'story_flag1': pop_or_default(startstoryflags),
                    'story_flag2': pop_or_default(startstoryflags),
                },
            })
    # for now, we can only set scene and storyflags here, so make sure all items were handled in the event
    assert len(startitems) == 0, "Not all items were handled in events!"

    while startsceneflags or startstoryflags:
        patches['F001r'].append({
            'name': 'Startflags',
            'type':'objadd',
            'room': 1, # Link's room
            'layer': 0,
            'objtype': 'STAG',
            'object': {
                "params1": 0xFFFFFF00 | (pop_or_default(startsceneflags) & 0xFF),
                "params2": 0xFF5FFFFF,
                "posx": 761,
                "posy": -22,
                "posz": -2260,
                "sizex": 1000,
                "sizey": 1000,
                "sizez": 1000,
                "anglex": pop_or_default(startstoryflags) & 0xFFFF,
                "angley": 0,
                "anglez": 65535,
                "name": "SwAreaT",
            }
        })

    remove_stageoarcs = defaultdict(set)

    for stage, stagepatches in patches.items():
        if stage == 'global':
            continue
        for patch in stagepatches:
            if patch['type'] == 'oarcadd':
                stageoarcs[(stage, patch['destlayer'])].add(patch['oarc'])
            elif patch['type'] == 'oarcdelete':
                remove_stageoarcs[(stage, patch['layer'])].add(patch['oarc'])

    # stageoarcs[('D000',0)].add('GetSwordA')

    for (stage, layer), oarcs in stageoarcs.items():
        patcher.add_stage_oarc(stage, layer, oarcs)
    for (stage, layer), oarcs in remove_stageoarcs.items():
        patcher.delete_stage_oarc(stage, layer, oarcs)

    if not '002-System' in eventpatches:
        eventpatches['002-System'] = []

    eventpatches['002-System'].append({
        "name": "Rando hash on file select",
        "type": "textpatch",
        "index": 73,
        "text": rando.randomizer_hash,
    })

    eventpatches['002-System'].append({
        "name": "Rando hash on new file",
        "type": "textpatch",
        "index": 75,
        "text": rando.randomizer_hash,
    })

    def bzs_patch_func(bzs, stage, room):
        stagepatches = patches.get(stage, [])
        stagepatches = list(filter(filter_option_requirement, stagepatches))
        modified = False
        if room == None:
            layer_patches = list(filter(lambda x: x['type']=='layeroverride', stagepatches))
            if len(layer_patches) > 1:
                print(f"ERROR: multiple layer overrides for stage {stage}!")
            elif len(layer_patches) == 1:
                layer_override = [OrderedDict(story_flag=x['story_flag'], night=x['night'], layer=x['layer']) for x in layer_patches[0]['override']]
                bzs['LYSE'] = layer_override
                modified = True
        next_id = highest_objid(bzs) + 1
        for objpatch in filter(lambda x: x['type']=='objpatch' and x.get('room',None)==room, stagepatches):
            obj = get_entry_from_bzs(bzs, objpatch)
            if not obj is None:
                for key, val in objpatch['object'].items():
                    if key in obj:
                        obj[key] = val
                    else:
                        try_patch_obj(obj, key, val)
                modified = True
                # print(f'modified object from {layer} in room {room} with id {objpatch["id"]:04X}')
                # print(obj)
        for objmove in filter(lambda x: x['type']=='objmove' and x.get('room',None)==room, stagepatches):
            obj = get_entry_from_bzs(bzs, objmove, remove=True)
            destlayer = objmove['destlayer']
            if not obj is None:
                layer = objmove['layer']
                objtype = objmove['objtype'].ljust(4)
                obj['id'] = (obj['id'] & ~0x3FF) | next_id
                next_id += 1
                if not objtype in bzs['LAY '][f'l{destlayer}']:
                    bzs['LAY '][f'l{destlayer}'][objtype] = []
                bzs['LAY '][f'l{destlayer}'][objtype].append(obj)
                objn = bzs['LAY '][f'l{destlayer}']['OBJN']
                if not obj['name'] in objn:
                    objn.append(obj['name'])
                modified = True
                # print(f'moved object from {layer} to {destlayer} in room {room} with id {objmove["id"]:04X}')
                # print(obj)
        for objdelete in filter(lambda x: x['type']=='objdelete' and x.get('room',None)==room, stagepatches):
            obj = get_entry_from_bzs(bzs, objdelete, remove=True)
            if not obj is None:
                modified = True
                # print(f'removed object from {layer} in room {room} with id {objdelete["id"]:04X}')
                # print(obj)
        for command in filter(lambda x: x['type']=='objnadd' and x.get('room',None)==room, stagepatches):
            layer = command.get('layer', None)
            name_to_add = command['objn']
            if layer is None:
                if not 'OBJN' in bzs:
                    bzs['OBJN'] = []
                objlist = bzs['OBJN']
            else:
                if not 'OBJN' in bzs['LAY '][f'l{layer}']:
                    bzs['LAY '][f'l{layer}']['OBJN'] = []
                objlist = bzs['LAY '][f'l{layer}']['OBJN']
            objlist.append(name_to_add)
        for objadd in filter(lambda x: x['type']=='objadd' and x.get('room',None)==room, stagepatches):
            layer = objadd.get('layer', None)
            objtype = objadd['objtype'].ljust(4) # OBJ has an whitespace but thats was too error prone for the yaml, so just pad it here
            obj = objadd['object']
            if objtype in ['SOBS','SOBJ','STAS','STAG','SNDT']:
                new_obj = DEFAULT_SOBJ.copy()
            elif objtype in ['OBJS','OBJ ','DOOR']:
                new_obj = DEFAULT_OBJ.copy()
            elif objtype == 'SCEN':
                new_obj = DEFAULT_SCEN.copy()
            else:
                print(f'Error: unknown objtype: {objtype}')
                continue
            if 'index' in obj:
                # check index, just to verify index based lists don't have a mistake in them
                if layer is None:
                    objlist = bzs.get(objtype, [])
                else:
                    objlist = bzs['LAY '][f'l{layer}'].get(objtype, [])
                if len(objlist) != obj['index']:
                    print(f'ERROR: wrong index adding object: {json.dumps(objadd)}')
                    continue
            for key, val in obj.items():
                new_obj[key] = val
            if 'id' in new_obj:
                new_obj['id'] = (new_obj['id'] & ~0x3FF) | next_id
                next_id += 1
            if layer is None:
                if not objtype in bzs:
                    bzs[objtype] = []
                objlist = bzs[objtype]
            else:
                if not objtype in bzs['LAY '][f'l{layer}']:
                    bzs['LAY '][f'l{layer}'][objtype] = []
                objlist = bzs['LAY '][f'l{layer}'][objtype]
            # add object name to objn if it's some kind of actor
            if objtype in ['SOBS','SOBJ','STAS','STAG','SNDT','OBJS','OBJ ','DOOR']:
                # TODO: this only works if the layer is set
                objn = bzs['LAY '][f'l{layer}']['OBJN']
                if not obj['name'] in objn:
                    objn.append(obj['name'])
            objlist.append(new_obj)
            modified = True
            # print(obj)

        # patch randomized items on stages
        for objname, layer, objid, itemid in rando_stagepatches.get((stage, room),[]):
            modified = True
            try:
                RANDO_PATCH_FUNCS[objname](bzs['LAY '][f'l{layer}'], itemid, objid)
            except:
                print(f'ERROR: {stage}, {room}, {layer}, {objname}, {objid}')

        if stage == 'F001r' and room == 1:
            # put all storyflags in links room at the start
            if not 'STAG' in bzs['LAY ']['l0']:
                bzs['LAY ']['l0']['STAG'] = []
            for storyflag in patches['global'].get('startstoryflags',[]):
                new_obj = OrderedDict(
                    params1 = 0xFFFFFFFF,
                    params2 = 0xFF5FFFFF,
                    posx = 761,
                    posy = -22,
                    posz = -2260,
                    sizex = 1000,
                    sizey = 1000,
                    sizez = 1000,
                    anglex = storyflag,
                    angley = 0,
                    anglez = 65535,
                    id = (0xFD84 & ~0x3FF) | next_id,
                    name = "SwAreaT",
                )
                bzs['LAY ']['l0']['STAG'].append(new_obj)
                next_id += 1
            modified = True
        if modified:
            # print(json.dumps(bzs))
            return bzs
        else:
            return None

    patcher.set_bzs_patch(bzs_patch_func)

    text_labels = {}

    def flow_patch(msbf, filename):
        modified = False
        flowpatches = eventpatches.get(filename, [])
        flowpatches = list(filter(filter_option_requirement, flowpatches))

        # dictionary to map flow labels to ids for new flows
        label_to_index = OrderedDict()
        next_index = len(msbf['FLW3']['flow'])
        # fist, fill in all the flow name to index mappings
        for command in filter(lambda x: x['type'] in ['flowadd', 'switchadd'], flowpatches):
            label_to_index[command['name']] = next_index
            next_index += 1
        for command in filter(lambda x: x['type'] == 'flowpatch', flowpatches):
            flowobj = msbf['FLW3']['flow'][command['index']]
            for key, val in command['flow'].items():
                # special case: next points to a label
                if key == 'next' and not isinstance(val, int):
                    index = label_to_index.get(val, None)
                    if index is None:
                        print(f'ERROR: label {val} not found in patch: {command["flow"]}')
                        continue
                    val = index
                # special case: text points to a label, textindex is param4
                if key == 'param4' and not isinstance(val, int):
                    index = text_labels.get(val, None)
                    if index is None:
                        print(f'ERROR: text label {val} not found in patch: {command["flow"]}')
                        continue
                    val = index
                flowobj[key] = val
            # print(f'patched flow {command["index"]}, {filename}')
            modified = True
        for command in filter(lambda x: x['type'] in ['flowadd', 'switchadd'], flowpatches):
            assert len(msbf['FLW3']['flow']) == label_to_index[command['name']], f'index has to be the next value in the flow, expected {len(msbf["FLW3"]["flow"])} got {label_to_index[command["name"]]}'
            flowobj = OrderedDict(
                type='type1',
                subType=-1,
                param1=0,
                param2=0,
                next=-1,
                param3=0,
                param4=0,
                param5=0,
            )
            for key, val in command['flow'].items():
                # special case: next points to a label
                if key == 'next' and not isinstance(val, int):
                    index = label_to_index.get(val, None)
                    if index is None:
                        print(f'ERROR: label {val} not found in new flow: {command["flow"]}')
                        continue
                    val = index
                # special case: text points to a label, textindex is param4
                if key == 'param4' and not isinstance(val, int):
                    index = text_labels.get(val, None)
                    if index is None:
                        print(f'ERROR: text label {val} not found in new flow: {command["flow"]}')
                        continue
                    val = index
                flowobj[key] = val
            if command['type'] == 'flowadd':
                msbf['FLW3']['flow'].append(flowobj)
                # print(f'added flow {command["name"]}, {filename}')
            else:
                flowobj['type']='switch'
                cases = command['cases']
                for i, _ in enumerate(cases):
                    value = cases[i]
                    if not isinstance(value, int):
                        index = label_to_index.get(value, None)
                        if index is None:
                            print(f'ERROR: label {value} not found in switch: {command}')
                            continue
                        cases[i] = index
                add_msbf_branch(msbf, flowobj, cases)
                # print(f'added switch {command["name"]}, {filename}')
            modified = True
        for command in filter(lambda x: x['type'] == 'entryadd', flowpatches):
            value = command['entry']['value']
            if not isinstance(value, int):
                index = label_to_index.get(value, None)
                if index is None:
                    print(f'ERROR: label {value} not found in new entry: {command["entry"]}')
                    continue
                value = index
            new_entry = OrderedDict(
                name = command['entry']['name'],
                value = value,
            )
            bucket = entrypoint_hash(command["entry"]["name"], len(msbf['FEN1']))
            msbf['FEN1'][bucket].append(new_entry)
            # print(f'added flow entry {command["entry"]["name"]}, {filename}')
            modified = True
        if filename == '003-ItemGet':
            # make progressive mitts
            make_progressive_item(msbf, 93, [35, 231], [56, 99], [904, 905])
            # make progressive swords
            # TODO trainings and goddess sword both set storyflags on their own, could reuse those
            make_progressive_item(msbf, 136, [77, 608, 75, 78, 74, 73], PROGRESSIVE_SWORD_ITEMIDS, PROGRESSIVE_SWORD_STORYFLAGS)
            # make progressive beetle
            make_progressive_item(msbf, 96, [38, 178], [53, 75], [912, 913])
            # make progressive pouch
            make_progressive_item(msbf, 258, [254, 253], [112, 113], [931, 932])
            # make progressive wallets
            make_progressive_item(msbf, 250, [246, 245, 244, 255], [108, 109, 110, 111], [915, 916, 917, 918])
            modified = True

        # patch randomized items
        for evntline, itemid in rando_eventpatches.get(filename, []):
            try:
                # can either be a label or a number
                evntline = int(evntline)
            except ValueError:
                index = label_to_index.get(evntline, None)
                if index is None:
                    print(f'ERROR: label {evntline} not found!')
                    continue
                evntline = index
                # print(f'dynamic label: {evntline}')
            modified = True
            msbf['FLW3']['flow'][evntline]['param2'] = itemid
            msbf['FLW3']['flow'][evntline]['param3'] = 9 # give item command

        if modified:
            return msbf
        else:
            return None
    def text_patch(msbt, filename):
        # for bucket, lbl_list in enumerate(msbt['LBL1']):
        #     for lbl in lbl_list:
        #         hash_b = entrypoint_hash(lbl['name'], len(msbt['LBL1']))
        #         print(f'smile: {bucket} {hash_b}')
        assert len(msbt['TXT2']) == len(msbt['ATR1'])
        modified = False
        textpatches = eventpatches.get(filename, [])
        textpatches = list(filter(filter_option_requirement, textpatches))
        for command in filter(lambda x: x['type'] == 'textpatch', textpatches):
            msbt['TXT2'][command['index']] = command['text'].encode('utf-16be')
            # print(f'patched text {command["index"]}, {filename}')
            modified = True
        for command in filter(lambda x: x['type'] == 'textadd', textpatches):
            index = len(msbt['TXT2'])
            text_labels[command['name']] = index
            msbt['TXT2'].append(command['text'].encode('utf-16be'))
            msbt['ATR1'].append({'unk1':command.get('unk1',1), 'unk2':command.get('unk2',0)})
            # the game doesn't care about the name, but it has to exist and be unique
            # only unique within a file but whatever
            entry_name="%s:%d" % (filename[-3:], index)
            new_entry = OrderedDict(
                name = entry_name,
                value = index,
            )
            bucket = entrypoint_hash(entry_name, len(msbt['LBL1']))
            msbt['LBL1'][bucket].append(new_entry)
            # print(f'added text {index}, {filename}')
            modified = True
        if modified:
            return msbt
        else:
            return None
    patcher.set_event_patch(flow_patch)
    patcher.set_event_text_patch(text_patch)
    patcher.progress_callback = rando.progress_callback
    patcher.do_patch()

    rando.progress_callback('patching main.dol...')

    # patch main.dol
    orig_dol = bytearray((patcher.actual_extract_path / 'DATA' / 'sys' / 'main.dol').read_bytes())
    for dolpatch in filter(filter_option_requirement, patches['global'].get('asm',{}).get('main',[])):
        actual_code = bytes.fromhex(dolpatch['original'])
        patched_code = bytes.fromhex(dolpatch['patched'])
        assert len(actual_code) == len(patched_code), "code length has to remain the same!"
        code_pos = orig_dol.find(actual_code)

        assert code_pos != -1, f"code {dolpatch['original']} not found in main.dol!"
        assert orig_dol.find(actual_code, code_pos+1) == -1, f"code {dolpatch['original']} found multiple times in main.dol!"
        orig_dol[code_pos:code_pos+len(actual_code)] = patched_code
    write_bytes_create_dirs(patcher.modified_extract_path / 'DATA' / 'sys' / 'main.dol', orig_dol)

    rando.progress_callback('patching rels...')

    rel_arc = U8File.parse_u8(BytesIO((patcher.actual_extract_path / 'DATA' / 'files' / 'rels.arc').read_bytes()))
    rel_modified = False
    for file, codepatches in patches['global'].get('asm',{}).items():
        if file == 'main': # main.dol
            continue
        rel = rel_arc.get_file_data(f'rels/{file}NP.rel')
        if rel is None:
            print(f'ERROR: rel {file} not found!')
            continue
        rel = bytearray(rel)
        for codepatch in filter(filter_option_requirement, codepatches):
            actual_code = bytes.fromhex(codepatch['original'])
            patched_code = bytes.fromhex(codepatch['patched'])
            assert len(actual_code) == len(patched_code), "code length has to remain the same!"
            code_pos = rel.find(actual_code)

            assert code_pos != -1, f"code {codepatch['original']} not found in {file}!"
            if codepatch.get('multiple',False):
                while code_pos != -1:
                    rel[code_pos:code_pos+len(actual_code)] = patched_code
                    code_pos = rel.find(actual_code, code_pos+1)
            else:
                assert rel.find(actual_code, code_pos+1) == -1, f"code {codepatch['original']} found multiple times in {file}!"
                rel[code_pos:code_pos+len(actual_code)] = patched_code
        rel_arc.set_file_data(f'rels/{file}NP.rel',rel)
        rel_modified = True
    if rel_modified:
        rel_data = rel_arc.to_buffer()
        write_bytes_create_dirs(patcher.modified_extract_path / 'DATA' / 'files' / 'rels.arc', rel_data)

    rando.progress_callback('patching ObjectPack...')
    # patch object pack
    objpack_data = nlzss11.decompress((patcher.actual_extract_path / 'DATA' / 'files' / 'Object' / 'ObjectPack.arc.LZ').read_bytes())
    object_arc = U8File.parse_u8(BytesIO(objpack_data))
    objpack_modified = False
    for oarc in patches['global'].get('objpackoarcadd',[]):
        oarc_data = (patcher.oarc_cache_path / f'{oarc}.arc').read_bytes()
        object_arc.add_file_data(f'oarc/{oarc}.arc', oarc_data)
        objpack_modified = True
    if objpack_modified:
        objpack_data = object_arc.to_buffer()
        write_bytes_create_dirs(patcher.modified_extract_path / 'DATA' / 'files' / 'Object' / 'ObjectPack.arc.LZ', nlzss11.compress(objpack_data))

    # patch title screen logo
    actual_data = (rando.actual_extract_path / 'DATA' / 'files' / 'US' / 'Layout' / 'Title2D.arc').read_bytes()
    actual_arc = U8File.parse_u8(BytesIO(actual_data))
    logodata = (rando.rando_root_path / 'assets' / 'logo.tpl').read_bytes()
    actual_arc.set_file_data('timg/tr_wiiKing2Logo_00.tpl', logodata)
    (rando.modified_extract_path / 'DATA' / 'files' / 'US' / 'Layout' / 'Title2D.arc').write_bytes(actual_arc.to_buffer())<|MERGE_RESOLUTION|>--- conflicted
+++ resolved
@@ -696,16 +696,12 @@
     #     patches['global']['startstoryflags'].append(32)
     #     patches['global']['startitems'].append(15)
 
-<<<<<<< HEAD
-
-=======
     if 'Progressive Pouch' in rando.starting_items:
         patches['global']['startstoryflags'].append(30) # storyflag for pouch
         patches['global']['startstoryflags'].append(931) # rando storyflag for progressive pouch 1
         patches['global']['startitems'].append(112) # itemflag for pouch
 
-    
->>>>>>> 4ef2558c
+
     rando_stagepatches, stageoarcs, rando_eventpatches = get_patches_from_location_item_list(rando.logic.item_locations, rando.logic.done_item_locations)
 
     # Add required dungeon patches to eventpatches
